<!DOCTYPE html>
<html lang="en" x-bind:class="{ 'dark': darkMode }">
    <head>
        <meta charset="UTF-8" />
        <meta name="viewport" content="width=device-width, initial-scale=1.0" />
        <meta name="theme-color" content="#ffffff" id="theme-color" />
        <title>Kite</title>
        <link rel="manifest" href="{{ static_path }}/manifest.json" />
        <link rel="icon" type="image/svg+xml" href="{{ static_path }}/svg/kite.svg" />
        <link rel="apple-touch-icon" href="{{ static_path }}/apple-touch-icon.png" />
        <script src="https://cdn.tailwindcss.com"></script>
        <script defer src="https://cdn.jsdelivr.net/npm/alpinejs@3.x.x/dist/cdn.min.js"></script>
        <script src="https://cdn.jsdelivr.net/npm/sortablejs@1.15.0/Sortable.min.js"></script>
        <link rel="stylesheet" href="{{ static_path }}/kite.css?{{ timestamp }}" />
        <script>
            const timestamp = Date.now();
            let mediaData = null;

            // Load media data immediately
            fetch("{{ static_path }}/media_data.json")
                .then((response) => response.json())
                .then((data) => {
                    // Transform array into lookup object
                    const lookup = {};
                    data.forEach((item) => {
                        if (item.domains) {
                            item.domains.forEach((domain) => {
                                lookup[domain.toLowerCase()] = item;
                            });
                        }
                    });

                    mediaData = {
                        raw: data,
                        lookup: lookup,
                    };
                })
                .catch((error) => {
                    // Error handling for media data loading
                });
        </script>
        <link
            rel="alternate"
            :href="currentCategory === 'OnThisDay' ? 'https://en.wikipedia.org/w/api.php?action=featuredfeed&feed=onthisday' : currentCategory.toLowerCase() + '.xml'"
            type="application/rss+xml"
            :title="'Kagi News - ' + currentCategory"
        />
        <script>
            tailwind.config = {
                darkMode: "class",
                theme: {
                    extend: {
                        colors: {
                            dark: {
                                bg: "#1a202c",
                                text: "#e2e8f0",
                            },
                        },
                    },
                    fontSize: {
                        xs: "0.75rem", // 12px
                        sm: "0.875rem", // 14px
                        base: "1rem", // 16px
                        lg: "1.125rem", // 18px
                        xl: "1.35rem",
                        "2xl": "1.5rem",
                        "3xl": "1.8rem",
                        "4xl": "2rem",
                    },
                },
            };
            document.addEventListener("alpine:init", () => {
                Alpine.data("sourceOverlay", () => ({
                    showSourceOverlay: false,
                    currentSource: { name: "", favicon: "" },
                    sourceArticles: [],
                    currentStory: null,
                    mediaInfo: null,
                    showSourceInfo: false,

                    async processSource($event) {
                        if (!mediaData?.lookup) {
                            console.log("Media data not yet loaded, fetching...");
                            const response = await fetch("{{ static_path }}/media_data.json");
                            const data = await response.json();
                            const lookup = {};
                            data.forEach((item) => {
                                if (item.domains) {
                                    item.domains.forEach((domain) => {
                                        lookup[domain.toLowerCase()] = item;
                                    });
                                }
                            });
                            mediaData = {
                                raw: data,
                                lookup: lookup,
                            };
                        }

                        this.showSourceOverlay = true;
                        this.currentSource = $event.detail.domain || { name: "", favicon: "" };
                        this.currentStory = $event.detail.story || null;
                        this.sourceArticles = this.currentStory && this.currentSource?.name ? this.currentStory.articles.filter((a) => a.domain === this.currentSource.name) : [];

                        this.mediaInfo = null;
                        if (this.currentSource?.name) {
                            const lookupKey = this.currentSource.name.toLowerCase();
                            this.mediaInfo = mediaData?.lookup?.[lookupKey];
                        }

                        this.showSourceInfo = false;
                    },
                }));
                // Ensure media data is loaded
                if (!mediaData) {
                    fetch("{{ static_path }}/media_data.json")
                        .then((response) => response.json())
                        .then((data) => {
                            mediaData = data;
                        })
                        .catch((error) => {
                            console.error("Error loading media data:", error);
                        });
                }

                Alpine.store("intro", {
                    shown: localStorage.getItem("introShown") === "true",
                    set(value) {
                        this.shown = value;
                        localStorage.setItem("introShown", value);
                    },
                });

                Alpine.store("theme", {
                    current: localStorage.getItem("theme") || "system",
                    set(theme) {
                        this.current = theme;
                        localStorage.setItem("theme", theme);
                        this.apply();
                    },
                    apply() {
                        const isDark = this.current === "dark" || (this.current === "system" && window.matchMedia("(prefers-color-scheme: dark)").matches);
                        document.documentElement.classList.toggle("dark", isDark);
                        document.getElementById("theme-color").setAttribute("content", isDark ? "#1a202c" : "#ffffff");
                    },
                    init() {
                        this.apply();
                        window.matchMedia("(prefers-color-scheme: dark)").addEventListener("change", () => {
                            if (this.current === "system") {
                                this.apply();
                            }
                        });
                    },
                });

                Alpine.store("fontSize", {
                    current: localStorage.getItem("fontSize") || "normal",
                    set(size) {
                        this.current = size;
                        localStorage.setItem("fontSize", size);
                        this.apply();
                    },
                    apply() {
                        document.body.classList.remove("text-sm", "text-base", "text-lg");
                        switch (this.current) {
                            case "small":
                                document.body.classList.add("text-sm");
                                break;
                            case "large":
                                document.body.classList.add("text-lg");
                                break;
                            default:
                                document.body.classList.add("text-base");
                        }
                    },
                    init() {
                        if (!localStorage.getItem("fontSize")) {
                            this.set("normal");
                        }
                        this.apply();
                    },
                });

                Alpine.store("sections", {
                    defaultOrder: [
                        "summary",
                        "primaryImage",
                        "highlights",
                        "quotes",
                        "secondaryImage",
                        "perspectives",
                        "historicalBackground",
                        "humanitarianImpact",
                        "technicalDetails",
                        "businessAngle",
                        "internationalReactions",
                        "otherDetails",
                        "timeline",
                        "sources",
                        "didYouKnow",
                        "actionItems"
                    ],
                    settings: {
                        summary: localStorage.getItem("showSummary") !== "false",
                        primaryImage: localStorage.getItem("showPrimaryImage") !== "false",
                        highlights: localStorage.getItem("showHighlights") !== "false",
                        quotes: localStorage.getItem("showQuotes") !== "false",
                        secondaryImage: localStorage.getItem("showSecondaryImage") !== "false",
                        perspectives: localStorage.getItem("showPerspectives") !== "false",
                        historicalBackground: localStorage.getItem("showHistoricalBackground") !== "false",
                        humanitarianImpact: localStorage.getItem("showHumanitarianImpact") !== "false",
                        technicalDetails: localStorage.getItem("showTechnicalDetails") !== "false",
                        businessAngle: localStorage.getItem("showBusinessAngle") !== "false",
                        internationalReactions: localStorage.getItem("showInternationalReactions") !== "false",
                        otherDetails: localStorage.getItem("showOtherDetails") !== "false",
                        timeline: localStorage.getItem("showTimeline") !== "false",
                        sources: localStorage.getItem("showSources") !== "false",
                        didYouKnow: localStorage.getItem("showDidYouKnow") !== "false",
                        actionItems: localStorage.getItem("showActionItems") !== "false"
                    },
                    order: JSON.parse(localStorage.getItem("sectionOrder")),
                    toggle(section) {
                        this.settings[section] = !this.settings[section];
                        localStorage.setItem("show" + section.charAt(0).toUpperCase() + section.slice(1), this.settings[section]);
                    },
                    init() {
                        if (!this.order) {
                            this.order = this.defaultOrder;
                        }
                        // Reset if there are new items, or the keys are different
                        if (this.order.length !== this.defaultOrder.length || Object.keys(this.order).some((key) => this.order[key] !== this.defaultOrder[key])) {
                            this.order = this.defaultOrder;
                            localStorage.setItem("sectionOrder", JSON.stringify(this.order));
                        }
                    },
                    render() {
                        const container = document.querySelector('[x-ref="sectionsList"]');
                        
                        // Clear existing content
                        container.innerHTML = '';
                        
                        // Create the initial items
                        Alpine.store('sections').order.forEach(sectionName => {
                            const div = document.createElement('div');
                            div.className = 'flex items-center justify-between';
                            div.dataset.section = sectionName;
                            div.innerHTML = `
                                <div class='flex items-center'>
                                    <svg class='w-6 h-6 text-gray-400 mr-3 cursor-move drag-handle' fill='none' stroke='currentColor' viewBox='0 0 24 24'>
                                        <path stroke-linecap='round' stroke-linejoin='round' stroke-width='2' d='M4 6h16M4 12h16M4 18h16'></path>
                                    </svg>
                                    <label class='text-sm font-medium text-gray-700 dark:text-gray-300'>
                                        ${sectionName.replace(/([A-Z])/g, ' $1').replace(/^./, str => str.toUpperCase())}
                                    </label>
                                </div>
                                <button x-data 
                                        @click="$store.sections.toggle('${sectionName}')" 
                                        class="relative inline-flex h-6 w-11 items-center rounded-full"
                                        :class="$store.sections.settings['${sectionName}'] ? 'bg-blue-600' : 'bg-gray-200 dark:bg-gray-700'">
                                    <span class='sr-only'>Toggle ${sectionName}</span>
                                    <span class='inline-block h-4 w-4 transform rounded-full bg-white transition'
                                        :class="$store.sections.settings['${sectionName}'] ? 'translate-x-6' : 'translate-x-1'"></span>
                                </button>
                            `;
                            container.appendChild(div);
                        });

                        // Initialize Sortable
                        new Sortable(container, {
                            animation: 150,
                            handle: '.drag-handle',
                            onEnd: function(evt) {
                                const newOrder = Array.from(evt.to.children)
                                    .map(el => el.dataset.section)
                                    .filter(Boolean);
                                
                                Alpine.store('sections').order = newOrder;
                                localStorage.setItem("sectionOrder", JSON.stringify(newOrder));
                            }
                        });
                    },
                    reset() {
                        this.order = this.defaultOrder;
                        localStorage.setItem("sectionOrder", JSON.stringify(this.defaultOrder));

                        this.render();
                    }
                });

                Alpine.store("chaosIndex", {
                    score: 0,
                    summary: "",
                    getBucketDescription() {
                        const score = this.score;
                        if (score >= 0 && score <= 20) {
                            return "0-20: Peaceful and calm world. Yay!";
                        } else if (score >= 21 && score <= 40) {
                            return "21-40: Emerging challenges, manageable tensions.";
                        } else if (score >= 41 && score <= 60) {
                            return "41-60: Growing global issues, but hope persists.";
                        } else if (score >= 61 && score <= 80) {
                            return "61-80: Multiple crises, increasing instability.";
                        } else if (score >= 81 && score <= 100) {
                            return "81-100: Severe global turmoil, widespread impact.";
                        } else {
                            return "Undefined score range";
                        }
                    },
                });

                Alpine.store("storyCount", {
                    current: parseInt(localStorage.getItem("storyCount")) || 10,
                    set(count) {
                        this.current = count;
                        localStorage.setItem("storyCount", count);
                    },
                    init() {
                        if (this.current < 3) this.current = 3;
                        if (this.current > 12) this.current = 12;
                    },
                });

                Alpine.store("categories", {
                    order: [],
                    enabled: [],
                    init() {
                        const savedOrder = JSON.parse(localStorage.getItem("categoryOrder"));
                        const savedEnabled = JSON.parse(localStorage.getItem("enabledCategories"));
                        if (savedOrder) {
                            this.order = savedOrder.filter((cat) => cat != null && cat !== undefined && cat !== "");
                        }
                        if (savedEnabled) {
                            // Reorder enabled categories to match the order in categoryOrder and filter out null values
                            this.enabled = this.order.filter((cat) => cat != null && cat !== undefined && cat !== "" && savedEnabled.includes(cat));
                        }
                        // Save the cleaned up enabled categories
                        localStorage.setItem("enabledCategories", JSON.stringify(this.enabled));
                    },
                    updateOrder(newOrder) {
                        this.order = newOrder.filter((cat) => cat !== null && cat !== undefined && cat !== "");
                        // Don't modify enabled categories here - let the Sortable handler manage that
                        localStorage.setItem("categoryOrder", JSON.stringify(this.order));
                        localStorage.setItem("enabledCategories", JSON.stringify(this.enabled));
                    },
                    toggle(category) {
                        const index = this.enabled.indexOf(category);
                        if (index > -1) {
                            if (this.enabled.length > 1) {
                                this.enabled.splice(index, 1);
                            }
                        } else {
                            // When enabling a category, insert it in the correct position according to order
                            const orderIndex = this.order.indexOf(category);
                            const insertIndex = this.enabled.findIndex((cat) => this.order.indexOf(cat) > orderIndex);
                            if (insertIndex === -1) {
                                this.enabled.push(category);
                            } else {
                                this.enabled.splice(insertIndex, 0, category);
                            }
                        }
                        localStorage.setItem("enabledCategories", JSON.stringify(this.enabled));
                    },
                    isEnabled(category) {
                        return this.enabled.includes(category);
                    },
                });

                Alpine.store("imageGallery", {
                    swiper: null,
                    isOpen: false,
                    images: [],
                    open(images) {
                        this.images = images;
                        this.isOpen = true;
                        document.body.classList.add("overflow-hidden");
                        setTimeout(() => {
                            this.swiper = initializeSwiper(".swiper-container");
                        }, 0);
                    },
                    close() {
                        this.isOpen = false;
                        document.body.classList.remove("overflow-hidden");
                        if (this.swiper) {
                            this.swiper.destroy();
                            this.swiper = null;
                        }
                    },
                });

                Alpine.store("settings", {
                    isOpen: false,
                    open() {
                        this.isOpen = true;
                        document.body.classList.add("overflow-hidden");
                    },
                    close() {
                        this.isOpen = false;
                        document.body.classList.remove("overflow-hidden");
                    },
                });

                Alpine.store("audio", {
                    isPlaying: false,
                    currentTune: null,
                    audioElement: null,
                    tuneNumber: 1,
                    showIcon: localStorage.getItem("showMusicIcon") !== "false",
                    init() {
                        this.audioElement = new Audio();
                        this.audioElement.addEventListener('ended', () => {
                            this.isPlaying = false;
                        });
                        this.tuneNumber = Math.floor(Math.random() * 6) + 1;
                        if (localStorage.getItem("showMusicIcon") === null) {
                            localStorage.setItem("showMusicIcon", "true");
                        }
                    },
                    toggleIcon() {
                        this.showIcon = !this.showIcon;
                        localStorage.setItem("showMusicIcon", this.showIcon);
                    },
                    toggle() {
                        if (this.isPlaying) {
                            this.pause();
                        } else {
                            this.play();
                        }
                    },
                    changeTune() {
                        this.tuneNumber = this.tuneNumber % 6 + 1;
                        this.currentTune = `{{ static_path }}/tune${this.tuneNumber}.mp3`;
                        if (this.isPlaying) {
                            this.audioElement.src = this.currentTune;
                            this.audioElement.play();
                        }
                    },
                    play() {
                        if (!this.currentTune) {
                            this.currentTune = `{{ static_path }}/tune${this.tuneNumber}.mp3`;
                            this.audioElement.src = this.currentTune;
                        }
                        this.audioElement.play();
                        this.isPlaying = true;
                    },
                    pause() {
                        this.audioElement.pause();
                        this.isPlaying = false;
                    }
                });
            });
            function lockScroll() {
                document.body.style.overflow = "hidden";
            }

            function unlockScroll() {
                document.body.style.overflow = "";
            }

            function fetchChaosIndex() {
                // Disabled chaos index loading
                return;
            }

            function generateArticleId(category, clusterNumber) {
                return `${category.toLowerCase()}-${clusterNumber}`;
            }

            function updateUrlWithArticleId(articleId) {
                const url = new URL(window.location);
                if (articleId) {
                    url.searchParams.set("article", articleId);
                } else {
                    url.searchParams.delete("article");
                    // If there are no more parameters, remove the '?' entirely
                    if (Array.from(url.searchParams).length === 0) {
                        window.history.pushState({}, "", window.location.pathname);
                        return;
                    }
                }
                window.history.pushState({}, "", url);
            }

            function getArticleIdFromUrl() {
                const urlParams = new URLSearchParams(window.location.search);
                return urlParams.get("article");
            }

            function formatTimeSince(timestamp) {
                const diff = Math.floor(Date.now() / 1000 - timestamp);
                if (diff < 60) {
                    return `Updated ${diff} sec ago`;
                } else if (diff < 3600) {
                    const mins = Math.floor(diff / 60);
                    return `Updated ${mins} ${mins === 1 ? "min" : "mins"} ago`;
                } else {
                    const hours = Math.floor(diff / 3600);
                    return `Updated ${hours} ${hours === 1 ? "hour" : "hours"} ago`;
                }
            }

            function handleWikiLink(event) {
                const link = event.target.closest('a[href^="https://en.wikipedia.org/wiki/"]');
                if (link) {
                    event.preventDefault();
                    const title = decodeURIComponent(link.getAttribute("href").split("/").pop());
                    const apiUrl = `https://en.wikipedia.org/api/rest_v1/page/summary/${encodeURIComponent(title)}`;

                    fetch(apiUrl)
                        .then((response) => response.json())
                        .then((data) => {
                            showPopup(data, link);
                        })
                        .catch((error) => {
                            console.error("Error fetching Wikipedia summary:", error);
                        });
                }
            }

            function showPopup(data, link) {
                const popup = document.getElementById("wikipedia-popup");
                const popupContent = document.getElementById("wikipedia-popup-content");
                const popupImage = document.getElementById("wikipedia-popup-image");
                const popupLayout = document.getElementById("wikipedia-popup-layout");
                const closeButton = document.getElementById("wikipedia-popup-close");

                popupContent.textContent = data.extract;

                if (data.thumbnail) {
                    popupImage.src = data.thumbnail.source;
                    popupImage.style.display = "block";
                } else {
                    popupImage.style.display = "none";
                }

                popupLayout.classList.remove("flex-row");
                popupLayout.classList.add("flex-col");
                popupImage.classList.add("mb-4");
                popupImage.classList.remove("mr-4");
                popupImage.style.width = "100%";
                popupImage.style.height = "auto";
                popupImage.style.objectFit = "scale-down";

                const isMobile = window.innerWidth <= 768;

                if (isMobile) {
                    popup.style.position = "fixed";
                    popup.style.left = "0";
                    popup.style.right = "0";
                    popup.style.top = "0";
                    popup.style.width = "100%";
                    popup.style.maxWidth = "100%";
                    popup.style.height = "80vh";
                    popup.style.maxHeight = "80vh";
                    popup.style.margin = "0";
                    popup.style.borderRadius = "0";
                    popup.style.overflowY = "auto";
                    closeButton.style.display = "block";
                } else {
                    const rect = link.getBoundingClientRect();
                    const viewportWidth = window.innerWidth;
                    const viewportHeight = window.innerHeight;
                    const popupWidth = 400;
                    const popupHeight = 400;

                    let leftPosition = rect.left + window.scrollX;
                    let topPosition = rect.bottom + window.scrollY;

                    if (leftPosition + popupWidth > viewportWidth) {
                        leftPosition = Math.max(viewportWidth - popupWidth - 10, 0);
                    }

                    if (topPosition + popupHeight > viewportHeight + window.scrollY) {
                        topPosition = Math.max(rect.top + window.scrollY - popupHeight, window.scrollY);
                    }

                    popup.style.position = "absolute";
                    popup.style.left = `${leftPosition}px`;
                    popup.style.top = `${topPosition}px`;
                    popup.style.width = `${popupWidth}px`;
                    popup.style.height = `${popupHeight}px`;
                    popup.style.borderRadius = "0.5rem";
                    closeButton.style.display = "none";
                }

                popup.style.display = "block";
            }

            function openImageGallery(images) {
                Alpine.store("imageGallery").open(images);
            }
            document.addEventListener("alpine:init", () => {
                Alpine.data("kiteApp", () => ({
                    stories: [],
                    expandedStory: null,
                    initialLoading: true,
                    mediaData: [],
                    isScrolling: false,
                    readStories: JSON.parse(localStorage.getItem("readStories") || "{}"),
                    totalStoriesRead: parseInt(localStorage.getItem("totalStoriesRead") || "0"),
                    availableCategories: [],
                    currentCategory: "",
                    timestamp: 0,
                    readCount: 0,
                    dateClickCount: 0,
                    allStories: {},
                    onThisDayEvents: [],
                    showIntro: !Alpine.store("intro").shown && !getArticleIdFromUrl(),
                    chaosScore: 0,
                    chaosSummary: "",
                    viewMode: "list",
                    sortableInstance: null,
                    loadingProgress: 0,
                    getLastUpdated() {
                        return formatTimeSince(this.timestamp);
                    },
                    openMaps(location) {
                        const encodedLocation = encodeURIComponent(location);
                        const appleUrl = `maps://maps.apple.com/?q=${encodedLocation}`;
                        const googleUrl = `maps:?q=${encodedLocation}`;
                        const googleWebUrl = `https://www.google.com/maps/search/?api=1&query=${encodedLocation}`;

                        const isMacOSOrIOS = /Mac|iPhone|iPad|iPod/.test(navigator.platform);

                        if (isMacOSOrIOS) {
                            window.location.href = appleUrl;

                            setTimeout(() => {
                                if (document.hidden) return;
                                window.location.href = googleUrl;
                            }, 500);
                        } else {
                            window.location.href = googleUrl;

                            setTimeout(() => {
                                if (document.hidden) return;
                                window.location.href = googleWebUrl;
                            }, 500);
                        }
                    },
                    async init() {
                        Alpine.store("categories").init();

                        // Load media data
                        try {
                            const response = await fetch("{{ static_path }}/media_data.json");
                            if (response.ok) {
                                this.mediaData = await response.json();
                            }
                        } catch (error) {
                            console.error("Error loading media data:", error);
                            this.mediaData = [];
                        }

                        this.fetchCategories()
                            .then(() => {
                                return this.fetchAllStories();
                            })
                            .then(() => {
                                const storedOrder = Alpine.store("categories").order || [];
                                const storedEnabled = Alpine.store("categories").enabled || [];
                                const allCategoryNames = this.availableCategories.map((cat) => cat.name);

                                // For new users (no stored order or enabled categories), set defaults
                                if (!storedOrder || storedOrder.length === 0 || !storedEnabled || storedEnabled.length === 0) {
                                    const defaultCategories = ["World", "USA", "Business", "Technology", "Science", "Sports", "Gaming", "Bay Area"];
                                    Alpine.store("categories").order = allCategoryNames;
                                    Alpine.store("categories").enabled = defaultCategories.filter((name) => allCategoryNames.includes(name));
                                    this.currentCategory = "World";
                                } else {
                                    // For existing users, update order and enabled categories
                                    const newCategories = allCategoryNames.filter((name) => !storedOrder.includes(name));
                                    Alpine.store("categories").order = storedOrder.concat(newCategories);

                                    // Remove categories from order that no longer exist
                                    Alpine.store("categories").order = Alpine.store("categories").order.filter((name) => allCategoryNames.includes(name));

                                    // Keep their enabled categories that still exist
                                    Alpine.store("categories").enabled = storedEnabled.filter((name) => allCategoryNames.includes(name));
                                }

                                // Rebuild availableCategories according to the updated order
                                this.availableCategories = Alpine.store("categories")
                                    .order.map((name) => this.availableCategories.find((cat) => cat.name === name))
                                    .filter((cat) => cat);

                                // Save the updated order and enabled categories back to localStorage
                                localStorage.setItem("categoryOrder", JSON.stringify(Alpine.store("categories").order));
                                localStorage.setItem("enabledCategories", JSON.stringify(Alpine.store("categories").enabled));

                                // Set current category to the first enabled category
                                const firstEnabledCategory = Alpine.store("categories").enabled[0];
                                if (firstEnabledCategory) {
                                    this.currentCategory = firstEnabledCategory;
                                }

                                this.updateCategoryDropdown();

                                const articleId = getArticleIdFromUrl();
                                if (articleId) {
                                    this.openSharedArticle(articleId);
                                }
                            });

                        Alpine.store("theme").init();
                        Alpine.store("fontSize").init();
                        Alpine.store("storyCount").init();
                        Alpine.store("sections").init();

                        fetchChaosIndex();

                        this.$nextTick(() => {
                            this.initSortable();
                        });
                    },
                    fetchCategories() {
                        return fetch(`{{ base_path }}kite.json?${timestamp}`)
                            .then((response) => response.json())
                            .then((data) => {
                                this.availableCategories = data.categories;
                                this.timestamp = data.timestamp;
                            });
                    },
                    fetchAllStories() {
                        this.initialLoading = true;
                        this.allStories = {};
                        this.totalReadCount = 0;
                        const totalCategories = this.availableCategories.length;
                        let loadedCategories = 0;

                        const fetchPromises = this.availableCategories.map((category) =>
                            fetch(`{{ base_path }}${category.file}?${timestamp}`)
                                .then((response) => response.json())
                                .then((data) => {
                                    if (category.name === "OnThisDay") {
                                        this.onThisDayEvents = data.events;
                                    } else {
                                        this.allStories[category.name] = {
                                            clusters: data.clusters,
                                            readCount: data.read,
                                        };
                                        this.totalReadCount += data.read;
                                    }
                                    loadedCategories++;
                                    this.loadingProgress = Math.round((loadedCategories / totalCategories) * 100);
                                })
                        );

                        return Promise.all(fetchPromises)
                            .then(() => {
                                this.changeCategory();
                                this.initialLoading = false;
                            })
                            .catch((error) => {
                                console.error("Error fetching stories:", error);
                                this.initialLoading = false;
                            });
                    },
                    initSortable() {
                        const el = document.getElementById("enabled-categories");
                        if (el) {
                            this.sortableInstance = new Sortable(el, {
                                animation: 150,
                                ghostClass: "bg-blue-600",
                                forceFallback: false,
                                fallbackClass: "sortable-fallback",
                                setData: function () {
                                    return false;
                                },
                                onStart: (evt) => {
                                    evt.from.setAttribute("x-skip", "");
                                },
                                onEnd: (evt) => {
                                    evt.from.removeAttribute("x-skip");

                                    const newEnabledOrder = Array.from(el.children)
                                        .map((item) => item.dataset.category)
                                        .filter(Boolean);

                                    const categoriesStore = Alpine.store("categories");

                                    categoriesStore.enabled = [...newEnabledOrder];

                                    const currentOrder = categoriesStore.order;
                                    const newFullOrder = [...newEnabledOrder, ...currentOrder.filter((cat) => !newEnabledOrder.includes(cat))];
                                    categoriesStore.order = [...newFullOrder];

                                    localStorage.setItem("enabledCategories", JSON.stringify(newEnabledOrder));
                                    localStorage.setItem("categoryOrder", JSON.stringify(newFullOrder));

                                    this.availableCategories = newFullOrder.map((catName) => this.availableCategories.find((cat) => cat.name === catName)).filter(Boolean);

                                    this.$nextTick(() => {
                                        const sortableGrid = document.getElementById("enabled-categories");
                                        if (sortableGrid) {
                                            const newHTML = newEnabledOrder
                                                .map(
                                                    (catName) => `
                                            <div data-category="${catName}" 
                                                 class="bg-blue-500 text-white px-4 py-3 rounded-md text-sm font-medium cursor-pointer flex items-center justify-center min-h-[48px]">
                                                <span>${catName}</span>
                                            </div>
                                        `
                                                )
                                                .join("");
                                            sortableGrid.innerHTML = newHTML;
                                        }

                                        const categoryTabs = document.querySelector(".category-tabs");
                                        if (categoryTabs) {
                                            Alpine.morph(categoryTabs, categoryTabs.outerHTML);
                                        }

                                        this.sortableInstance.destroy();
                                        this.initSortable();
                                    });
                                },
                            });
                        }
                    },
                    handleCategoryClick(category) {
                        const categoriesStore = Alpine.store("categories");
                        if (categoriesStore.enabled.length > 1) {
                            categoriesStore.toggle(category.name);
                            this.updateCategoryDropdown();
                            this.changeCategory();
                        }
                    },
                    updateCategoryDropdown() {
                        const select = document.getElementById("category-select");
                        if (!select) {
                            return;
                        }

                        const enabledCategories = Alpine.store("categories").enabled;

                        while (select.firstChild) {
                            select.removeChild(select.firstChild);
                        }

                        // Use the stored order for enabled categories
                        enabledCategories.forEach((catName) => {
                            if (catName) {
                                const option = document.createElement("option");
                                option.value = catName;
                                option.textContent = catName === "OnThisDay" ? "Today in History" : catName;
                                select.appendChild(option);
                            }
                        });

                        // Ensure current category is the first enabled one
                        const firstEnabledCategory = enabledCategories[0];
                        if (firstEnabledCategory && firstEnabledCategory !== this.currentCategory) {
                            this.currentCategory = firstEnabledCategory;
                            this.changeCategory();
                        }
                    },
                    closeIntro() {
                        this.showIntro = false;
                        Alpine.store("intro").set(true);
                    },
                    toggleStory(story, index) {
                        if (this.expandedStory === story) {
                            // Collapse the story
                            story.expanded = false;
                            this.expandedStory = null;
                            updateUrlWithArticleId("");
                            story.showSources = false;
                            // Do not call scrollToStory when collapsing
                        } else {
                            if (this.expandedStory && this.expandedStory !== story) {
                                this.expandedStory.expanded = false;
                                this.expandedStory.showSources = false;
                            }
                            // Expand the story
                            if (!this.readStories[story.title]) {
                                this.readStories[story.title] = true;
                                localStorage.setItem("readStories", JSON.stringify(this.readStories));
                                this.totalStoriesRead++;
                                localStorage.setItem("totalStoriesRead", this.totalStoriesRead);
                            }
                            story.expanded = true;
                            this.expandedStory = story;
                            const articleId = generateArticleId(this.currentCategory, story.cluster_number);
                            updateUrlWithArticleId(articleId);
                            story.showSources = false;
                            // Call scrollToStory after expanding
                            this.$nextTick(() => {
                                this.scrollToStory(index);
                            });
                        }
                    },
                    closeStory(story, index) {
                        // Collapse the story
                        story.expanded = false;
                        this.expandedStory = null;
                        updateUrlWithArticleId("");
                        story.showSources = false;
                        // Scroll to the collapsed story
                        this.$nextTick(() => {
                            this.scrollToStory(index);
                        });
                    },
                    scrollToStory(index) {
                        setTimeout(() => {
                            const storyElement = document.getElementById("story-" + index);
                            if (storyElement) {
                                const navHeight = document.querySelector(".sticky").offsetHeight;
                                const yOffset = -navHeight;
                                const y = storyElement.getBoundingClientRect().top + window.pageYOffset + yOffset;
                                window.scrollTo({ top: y, behavior: "smooth" });
                            }
                        }, 100);
                    },
                    openSharedArticle(articleId) {
                        const [category, clusterNumber] = articleId.split("-");
                        // Handle multi-word categories by capitalizing each word
                        const targetCategory = category
                            .split("+")
                            .map((word) => word.charAt(0).toUpperCase() + word.slice(1).toLowerCase())
                            .join(" ");

                        // Wait for stories to be loaded
                        const checkAndOpenStory = () => {
                            if (this.allStories[targetCategory]) {
                                // Set current category first
                                this.currentCategory = targetCategory;

                                // Make sure the category is enabled
                                if (!Alpine.store("categories").enabled.includes(targetCategory)) {
                                    Alpine.store("categories").toggle(targetCategory);
                                }

                                // Update category dropdown and UI
                                this.updateCategoryDropdown();
                                this.changeCategory();

                                // Find and open the story
                                const story = this.allStories[targetCategory].clusters.find((s) => s.cluster_number === parseInt(clusterNumber));

                                if (story) {
                                    // Ensure the story is in the visible stories array
                                    this.stories = this.allStories[targetCategory].clusters.slice(0, this.$store.storyCount.current);

                                    // Expand the story
                                    story.expanded = true;
                                    this.expandedStory = story;

                                    // Scroll to the story after a short delay to ensure DOM is updated
                                    this.$nextTick(() => {
                                        const storyIndex = this.stories.findIndex((s) => s.cluster_number === story.cluster_number);
                                        if (storyIndex !== -1) {
                                            setTimeout(() => {
                                                this.scrollToStory(storyIndex);
                                            }, 200);
                                        }
                                    });
                                } else {
                                    console.warn(`Story with cluster number ${clusterNumber} not found in ${targetCategory}`);
                                }
                            } else {
                                // If stories aren't loaded yet, try again in 100ms
                                setTimeout(checkAndOpenStory, 100);
                            }
                        };

                        // Start checking for stories
                        checkAndOpenStory();
                    },
                    shareArticle(story) {
                        const articleId = generateArticleId(this.currentCategory, story.cluster_number);
                        const url = new URL(window.location);
                        url.searchParams.set("article", articleId);

                        if (navigator.share) {
                            navigator
                                .share({
                                    title: story.title,
                                    text: "Check out this story:",
                                    url: url.toString(),
                                })
                                .catch(() => {
                                    navigator.clipboard.writeText(url.toString());
                                });
                        } else {
                            navigator.clipboard.writeText(url.toString());
                        }
                    },
                    changeCategory() {
                        // Close any expanded story
                        if (this.expandedStory) {
                            this.expandedStory.expanded = false;
                            this.expandedStory = null;
                            updateUrlWithArticleId("");
                        }

                        window.scrollTo({ top: 0, behavior: "smooth" });
                        if (this.availableCategories.length > 0) {
                            let enabledCategories = Alpine.store("categories").enabled;

                            if (enabledCategories.length === 0) {
                                this.availableCategories.forEach((cat) => Alpine.store("categories").toggle(cat.name));
                                enabledCategories = Alpine.store("categories").enabled;
                            }

                            // Ensure current category is valid and load its stories
                            if (!enabledCategories.includes(this.currentCategory)) {
                                this.currentCategory = enabledCategories[0];
                            }

                            if (this.currentCategory === "OnThisDay") {
                                this.stories = this.onThisDayEvents;
                            } else if (this.allStories[this.currentCategory]) {
                                const allClusters = this.allStories[this.currentCategory].clusters;
                                const unreadClusters = allClusters.filter((story) => !this.readStories[story.title]);
                                const readClusters = allClusters.filter((story) => this.readStories[story.title]);

                                // Take unread stories up to the limit
                                const unreadToShow = unreadClusters.slice(0, this.$store.storyCount.current);

                                // Combine unread and read stories
                                this.stories = [...unreadToShow, ...readClusters];
                                this.readCount = this.allStories[this.currentCategory].readCount;
                            }
                        }
                    },
                }));
            });

            document.addEventListener("pointerover", (event) => {
                const link = event.target.closest('a[href^="https://en.wikipedia.org/wiki/"]');
                if (link) {
                    if (event.pointerType === "touch" || window.innerWidth <= 768) {
                        event.preventDefault();
                    }
                    const title = decodeURIComponent(link.getAttribute("href").split("/").pop());
                    const apiUrl = `https://en.wikipedia.org/api/rest_v1/page/summary/${encodeURIComponent(title)}`;
                    fetch(apiUrl)
                        .then((response) => response.json())
                        .then((data) => {
                            showPopup(data, link);
                        })
                        .catch((error) => {
                            console.error("Error fetching Wikipedia summary:", error);
                        });
                }
            });

            document.addEventListener("pointerout", (event) => {
                if (!event.target.closest('a[href^="https://en.wikipedia.org/wiki/"]') && !event.target.closest("#wikipedia-popup")) {
                    document.getElementById("wikipedia-popup").style.display = "none";
                }
            });
        </script>
    </head>

    <body
        class="min-h-screen bg-white dark:bg-dark-bg text-black dark:text-dark-text"
        x-data="Object.assign(kiteApp(), sourceOverlay())"
        x-bind:class="$store.fontSize.current === 'extra-small' ? 'text-xs' : $store.fontSize.current === 'small' ? 'text-sm' : $store.fontSize.current === 'large' ? 'text-lg' : 'text-base'"
    >
        <!-- Wikipedia Popup -->
        <div id="wikipedia-popup" class="fixed z-50 bg-white dark:bg-gray-800 shadow-xl p-4 hidden overflow-y-auto" style="max-width: 600px; max-height: 80vh;">
            <button id="wikipedia-popup-close" onclick="document.getElementById('wikipedia-popup').style.display='none'" class="absolute top-2 right-2 text-gray-500 hover:text-gray-700 dark:text-gray-400 dark:hover:text-gray-200">
                <svg xmlns="http://www.w3.org/2000/svg" class="h-6 w-6" fill="none" viewBox="0 0 24 24" stroke="currentColor">
                    <path stroke-linecap="round" stroke-linejoin="round" stroke-width="2" d="M6 18L18 6M6 6l12 12" />
                </svg>
            </button>
            <div id="wikipedia-popup-layout" class="flex flex-col h-full">
                <img id="wikipedia-popup-image" class="w-full object-contain mb-4 rounded" style="max-height: 200px; max-width: 100%; height: auto; display: none;" alt="Article image" />
                <div class="flex-1">
                    <div id="wikipedia-popup-content"></div>
                </div>
            </div>
        </div>
        <!-- Splash Screen -->
        <div x-show="initialLoading" x-transition class="fixed inset-0 flex items-center justify-center bg-white dark:bg-dark-bg z-50">
            <div class="text-center">
                <img :src="$store.theme.current === 'dark' ? '{{ static_path }}/svg/kite_dark.svg' : '{{ static_path }}/svg/kite.svg'" alt="Kite Logo" class="w-24 h-24 mx-auto mb-4 animate-bounce" />
                <h1 class="text-2xl font-bold text-gray-800 dark:text-dark-text mb-2">Kite</h1>
                <p class="text-xl text-gray-600 dark:text-gray-400">News. Elevated.</p>
                <p x-text="loadingProgress > 20 ? loadingProgress + '%' : ''" class="mt-4 text-sm text-gray-500 dark:text-gray-400 min-h-[1.5rem]"></p>
            </div>
        </div>

        <!-- About Screen -->
        <div x-show="showIntro && !getArticleIdFromUrl()" x-cloak class="fixed inset-0 bg-white dark:bg-gray-900 flex items-center justify-center z-50 overflow-y-auto">
            <div class="w-full h-full max-w-3xl mx-auto p-4 sm:p-8">
                <div class="bg-white dark:bg-gray-800 rounded-lg p-8">
                    <div class="flex justify-between items-start mb-8">
                        <div class="w-full">
                            <h1 class="text-3xl font-bold text-gray-900 dark:text-white mb-2">About Kite</h1>
                            <p class="text-gray-600 dark:text-gray-300">A news app by Kagi</p>
                        </div>
                    </div>

                    <div class="space-y-6 text-gray-700 dark:text-gray-300">
                        <section>
                            <h2 class="text-xl font-semibold text-gray-900 dark:text-white mb-3">What is Kite?</h2>
                            <p class="mb-4">
                                Kite is a news app designed for people who want to stay informed without getting overwhelmed. We provide a daily update of the most important news stories, from carefully curated sources and summarized
                                by advanced language models to give you the essential information you need.
                            </p>
                        </section>
                        <section>
                            <h2 class="text-xl font-semibold text-gray-900 dark:text-white mb-3">Understanding our approach</h2>
                            <p class="mb-4 text-gray-700 dark:text-gray-300">Kite aggregates information from thousands of global sources, acknowledging that every news outlet has its own perspective and potential biases.</p>
                            <p class="mb-4 text-gray-700 dark:text-gray-300">While individual sources may have their own agendas, Kite itself maintains neutrality by:</p>
                            <ul class="list-disc pl-5 mb-4 text-gray-700 dark:text-gray-300">
                                <li>Cross-referencing facts across multiple sources worldwide</li>
                                <li>Presenting verified information that appears consistently across sources</li>
                                <li>Acknowledging different perspectives when significant discrepancies exist</li>
                                <li>Letting readers form their own informed opinions</li>
                            </ul>
                            <p class="mb-4 text-gray-700 dark:text-gray-300">Our goal is to provide a comprehensive global view of events, considering all relevant viewpoints while remaining factual and opinion-free in our summaries.</p>
                            <p class="mb-4 text-gray-700 dark:text-gray-300">Think of Kite as having access to every newspaper in the world, distilled into essential, verified information.</p>
                        </section>

                        <section>
                            <h2 class="text-xl font-semibold text-gray-900 dark:text-white mb-3">Core Principles</h2>
                            <ul class="space-y-2">
                                <li>• Updated only once per day - no endless scrolling</li>
                                <li>• Facts and perspectives, opinion-free</li>
                                <li>• Zero tracking, zero ads</li>
                                <li>• Pure signal, no noise</li>
                                <li>• Quality over quantity</li>
                                <li>• Complete news diet in 5 minutes</li>
                            </ul>
                        </section>

                        <section>
                            <h2 class="text-xl font-semibold text-gray-900 dark:text-white mb-3">Updates</h2>
                            <p>Stories are updated once per day, at noon UTC. This helps maintain a balanced news diet without constant interruptions. Click the date on top of the page to check when was the last update.</p>
                        </section>

                        <section>
                            <h2 class="text-xl font-semibold text-gray-900 dark:text-white mb-3">Customization</h2>
                            <p>
                                Use Kite settings to reorder and toggle categories. Have an idea for a feture or news category? Most of Kite is open source including
                                the web app and community curated feeds.
                                Please feel free to
                                <a class="text-blue-600 dark:text-blue-400 hover:underline" href="https://github.com/kagisearch/kite-public">contribute</a>.
                            </p>
                        </section>

                        <section>
                            <h2 class="text-xl font-semibold text-gray-900 dark:text-white mb-3">Privacy</h2>
                            <p>Kite is committed to user privacy. We don't track you, we don't show ads, and we don't collect any personal information. Your news reading habits are your business.</p>
                        </section>

                        <section>
                            <h2 class="text-xl font-semibold text-gray-900 dark:text-white mb-3">Contact</h2>
                            <p>
                                For feedback, please use <a class="text-blue-600 dark:text-blue-400 hover:underline" href="https://kagifeedback.org">Kagi Feedback</a>. For support,
                                <a href="mailto:support@kagi.com" class="text-blue-600 dark:text-blue-400 hover:underline">support@kagi.com</a>.
                            </p>
                        </section>

                        <div class="mt-8 flex justify-center">
                            <button
                                @click="closeIntro()"
                                class="px-6 py-3 bg-black text-white font-semibold rounded-lg hover:bg-gray-800 focus:outline-none focus:ring-2 focus:ring-gray-400 focus:ring-opacity-75 transition-colors duration-200 ease-in-out"
                            >
                                Close
                            </button>
                        </div>
                    </div>
                </div>
            </div>
        </div>

        <!-- Main Content -->
        <main x-show="!initialLoading && !showIntro" x-cloak>
            <div class="container mx-auto px-4 py-8 max-w-[732px]">
                <header class="flex justify-between items-center mb-1">
                    <div class="flex items-center">
                        <img
                            :src="$store.theme.current === 'dark' || ($store.theme.current === 'system' && window.matchMedia('(prefers-color-scheme: dark)').matches) ? '{{ static_path }}/svg/kite_dark.svg' : '{{ static_path }}/svg/kite.svg'"
                            alt="Kite News Logo"
                            class="w-8 h-8 mr-2"
                            @click="$event.target.classList.add('kite-logo'); setTimeout(() => $event.target.classList.remove('kite-logo'), 3000)"
                        />
                        <a href="javascript:void(0)" @click="window.location.href = window.location.pathname" class="flex items-center">
                            <h1 class="text-xl font-bold text-gray-800 dark:text-gray-200">Kite</h1>
                        </a>
                    </div>
                    <div
                        class="text-gray-600 dark:text-gray-400 cursor-pointer"
                        x-data="{ dateClickCount: 0 }"
                        @click="dateClickCount = (dateClickCount + 1) % 5"
                        x-text="dateClickCount === 0 ? new Intl.DateTimeFormat('en-US', { weekday: 'long', month: 'long', day: 'numeric' }).format(new Date())                                                                                                                                                                        
                             : dateClickCount === 1 ? getLastUpdated()                                                                                                                                                                                                                                                                                           
                             : dateClickCount === 2 ? `${totalReadCount} news today`
                             : dateClickCount === 3 ? `You've read ${totalStoriesRead} stories`
                             : `Week ${Math.ceil((new Date() - new Date(new Date().getFullYear(), 0, 1)) / (1000 * 60 * 60 * 24 * 7))}, Day ${Math.ceil((new Date() - new Date(new Date().getFullYear(), 0, 1)) / (1000 * 60 * 60 * 24))}`"
                    ></div>
                    <div class="flex items-center space-x-2">
                        <div class="relative" x-show="$store.audio.showIcon">
                            <button 
                                @click="$store.audio.toggle()" 
                                title="Play/Pause Music" 
                                class="flex items-center justify-center w-8 h-8"
                                x-init="$store.audio.init()"
                            >
                                <template x-if="!$store.audio.isPlaying">
                                    <svg xmlns="http://www.w3.org/2000/svg" class="h-6 w-6 text-gray-600 dark:text-gray-400" fill="none" viewBox="0 0 24 24" stroke="currentColor">
                                        <path stroke-linecap="round" stroke-linejoin="round" stroke-width="2" d="M14.752 11.168l-3.197-2.132A1 1 0 0010 9.87v4.263a1 1 0 001.555.832l3.197-2.132a1 1 0 000-1.664z" />
                                        <path stroke-linecap="round" stroke-linejoin="round" stroke-width="2" d="M21 12a9 9 0 11-18 0 9 9 0 0118 0z" />
                                    </svg>
                                </template>
                                <template x-if="$store.audio.isPlaying">
                                    <svg xmlns="http://www.w3.org/2000/svg" class="h-6 w-6 text-gray-600 dark:text-gray-400" fill="none" viewBox="0 0 24 24" stroke="currentColor">
                                        <path stroke-linecap="round" stroke-linejoin="round" stroke-width="2" d="M21 12a9 9 0 11-18 0 9 9 0 0118 0z" />
                                        <path stroke-linecap="round" stroke-linejoin="round" stroke-width="2" d="M9 10h1v4H9zm5 0h1v4h-1z" />
                                    </svg>
                                </template>
                            </button>
                            <div 
                                x-show="$store.audio.isPlaying"
                                @click.stop="$store.audio.changeTune()"
                                class="absolute -bottom-1 text-xs text-gray-600 dark:text-gray-400 cursor-pointer"
                                style="right: -0.05rem;"
                                x-text="$store.audio.tuneNumber"
                            ></div>
                        </div>
                        </button>
                        <button @click="$store.settings.open()" title="Settings" class="ml-2">
                            <img src="{{ static_path }}/svg/gear.svg" alt="" class="h-6 w-6 text-gray-600 dark:text-gray-400 dark:invert" aria-hidden="true" />
                        </button>
                    </div>
                </header>
                <div class="sticky top-0 bg-white dark:bg-dark-bg py-2 z-[60]" role="navigation">
                    <div class="category-tabs" role="tablist" aria-label="News categories" @touchstart="isScrolling = true" @touchend="isScrolling = false">
                        <template x-for="category in availableCategories.filter(cat => $store.categories.isEnabled(cat.name))" :key="category.name">
                            <div
                                role="tab"
                                :aria-selected="currentCategory === category.name"
                                :aria-controls="'category-' + category.name"
                                class="category-tab"
                                :class="{ 'active': currentCategory === category.name }"
                                @click="if (!isScrolling) { currentCategory = category.name; changeCategory(); updateUrlWithArticleId(''); }"
                                x-text="category.name === 'OnThisDay' ? 'Today in History' : category.name"
                            ></div>
                        </template>
                    </div>
                </div>
                <div x-show="currentCategory === 'World' && $store.chaosIndex.score > 0" class="mb-4 flex justify-between items-center">
                    <div x-data="{ showChaosPopup: false }" class="relative">
                        <div
                            @click="setTimeout(() => showChaosPopup = true, 100)"
                            class="px-3 py-1.5 flex items-center justify-center cursor-pointer rounded-md bg-gray-100 dark:bg-gray-700 hover:bg-gray-200 dark:hover:bg-gray-600 transition-colors duration-200"
                            title="Turbulence meter"
                        >
                            <span x-text="$store.chaosIndex.score" class="text-sm font-medium"></span>
                        </div>
                        <div
                            x-show="showChaosPopup"
                            x-transition:enter="transition ease-out duration-300"
                            x-transition:enter-start="opacity-0 transform scale-90"
                            x-transition:enter-end="opacity-100 transform scale-100"
                            x-transition:leave="transition ease-in duration-300"
                            x-transition:leave-start="opacity-100 transform scale-100"
                            x-transition:leave-end="opacity-0 transform scale-90"
                            @click.away="showChaosPopup = false"
                            @keydown.escape.window="showChaosPopup = false"
                            class="fixed inset-0 z-50 flex items-center justify-center p-4 bg-black bg-opacity-50"
                        >
                            <div class="bg-white dark:bg-gray-800 rounded-lg shadow-xl p-6 w-full max-w-md relative">
                                <button @click="showChaosPopup = false" class="absolute top-2 right-2 text-gray-500 hover:text-gray-700 dark:text-gray-400 dark:hover:text-gray-200">
                                    <svg class="w-6 h-6" fill="none" stroke="currentColor" viewBox="0 0 24 24" xmlns="http://www.w3.org/2000/svg">
                                        <path stroke-linecap="round" stroke-linejoin="round" stroke-width="2" d="M6 18L18 6M6 6l12 12"></path>
                                    </svg>
                                </button>
                                <h3 class="text-xl font-semibold text-gray-800 dark:text-gray-200">World turbulence meter</h3>
                                <p class="text-sm text-gray-600 dark:text-gray-400 mb-8" x-text="getLastUpdated()"></p>
                                <!-- Updated Progress Bar with Segments and Notches -->
                                <div class="relative mb-4">
                                    <!-- Chaos Index Score Display -->
                                    <div class="absolute -top-6 left-0 right-0">
                                        <span x-text="$store.chaosIndex.score" :style="{ left: $store.chaosIndex.score + '%', transform: 'translateX(-50%)' }" style="position: absolute;">50</span>
                                    </div>
                                    <div class="relative w-full bg-gray-200 rounded-full h-4 dark:bg-gray-700 overflow-hidden">
                                        <!-- Segmented Background -->
                                        <div class="absolute top-0 left-0 h-4 w-full rounded-full overflow-hidden flex">
                                            <div class="h-4 w-1/5" style="background-color: #4caf50;"></div>
                                            <!-- 0-20 -->
                                            <div class="h-4 w-1/5" style="background-color: #8bc34a;"></div>
                                            <!-- 21-40 -->
                                            <div class="h-4 w-1/5" style="background-color: #ffeb3b;"></div>
                                            <!-- 41-60 -->
                                            <div class="h-4 w-1/5" style="background-color: #ff9800;"></div>
                                            <!-- 61-80 -->
                                            <div class="h-4 w-1/5" style="background-color: #f44336;"></div>
                                            <!-- 81-100 -->
                                        </div>

                                        <!-- Notches -->
                                        <div class="absolute top-0 left-[20%] w-0.5 h-4 bg-white"></div>
                                        <div class="absolute top-0 left-[40%] w-0.5 h-4 bg-white"></div>
                                        <div class="absolute top-0 left-[60%] w-0.5 h-4 bg-white"></div>
                                        <div class="absolute top-0 left-[80%] w-0.5 h-4 bg-white"></div>

                                        <!-- Score Notch -->
                                        <div class="absolute top-0 w-1 h-4 bg-gray-500" :style="{ left: $store.chaosIndex.score + '%' }" :aria-valuenow="$store.chaosIndex.score" aria-valuemin="0" aria-valuemax="100"></div>
                                    </div>
                                    <!-- Labels -->
                                    <div class="absolute -bottom-5 left-0 text-xs text-gray-700 dark:text-gray-300">0</div>
                                    <div class="absolute -bottom-5 left-[20%] transform -translate-x-1/2 text-xs text-gray-700 dark:text-gray-300">20</div>
                                    <div class="absolute -bottom-5 left-[40%] transform -translate-x-1/2 text-xs text-gray-700 dark:text-gray-300">40</div>
                                    <div class="absolute -bottom-5 left-[60%] transform -translate-x-1/2 text-xs text-gray-700 dark:text-gray-300">60</div>
                                    <div class="absolute -bottom-5 left-[80%] transform -translate-x-1/2 text-xs text-gray-700 dark:text-gray-300">80</div>
                                    <div class="absolute -bottom-5 right-0 text-xs text-gray-700 dark:text-gray-300">100</div>
                                </div>

                                <!-- Current Bucket Description -->
                                <p class="text-sm text-gray-600 dark:text-gray-400 mt-8">
                                    <span class="font-semibold text-gray-800 dark:text-gray-200">
                                        <span x-text="$store.chaosIndex.getBucketDescription().split(':')[0] + ':'"></span>
                                    </span>
                                    <span x-text="$store.chaosIndex.getBucketDescription().split(':')[1].trim()"></span>
                                </p>

                                <!-- Chaos Summary -->
                                <p class="text-gray-600 dark:text-gray-400 mt-4" x-html="$store.chaosIndex.summary.replace(/\n/g, '<br>')"></p>
                            </div>
                        </div>
                    </div>
                    <div class="flex items-center space-x-2">
                        <button @click="viewMode = 'list'" :class="{'text-blue-500': viewMode === 'list', 'text-gray-500': viewMode !== 'list'}" aria-label="Switch to list view" title="List view">
                            <svg xmlns="http://www.w3.org/2000/svg" class="h-6 w-6" fill="none" viewBox="0 0 24 24" stroke="currentColor" aria-hidden="true">
                                <path stroke-linecap="round" stroke-linejoin="round" stroke-width="2" d="M4 6h16M4 10h16M4 14h16M4 18h16" />
                            </svg>
                        </button>
                        <button @click="viewMode = 'map'" :class="{'text-blue-500': viewMode === 'map', 'text-gray-500': viewMode !== 'map'}" aria-label="Switch to map view" title="Map view">
                            <svg xmlns="http://www.w3.org/2000/svg" class="h-6 w-6" fill="none" viewBox="0 0 24 24" stroke="currentColor" aria-hidden="true">
                                <path
                                    stroke-linecap="round"
                                    stroke-linejoin="round"
                                    stroke-width="2"
                                    d="M9 20l-5.447-2.724A1 1 0 013 16.382V5.618a1 1 0 011.447-.894L9 7m0 13l6-3m-6 3V7m6 10l4.553 2.276A1 1 0 0021 18.382V7.618a1 1 0 00-.553-.894L15 4m0 13V4m0 0L9 7"
                                />
                            </svg>
                        </button>
                    </div>
                </div>
                <div>
                    <template x-if="viewMode === 'map' && currentCategory === 'World'">
                        <div class="py-4">
                            <iframe :src="'kite_map.html?timestamp=' + Date.now()" class="w-full h-[calc(100vh-200px)] border-none"></iframe>
                        </div>
                    </template>
                    <template x-if="viewMode === 'list' && currentCategory === 'OnThisDay'">
                        <div class="py-4" x-data="{ hoveredLink: null, popupContent: null, popupVisible: false, popupPosition: { x: 0, y: 0 } }">
                            <h2 class="text-2xl font-bold mb-4 text-gray-800 dark:text-gray-200" x-text="new Date().toLocaleString('en-US', { month: 'long', day: 'numeric' })"></h2>
                            <div class="relative">
                                <div class="absolute left-4 top-0 bottom-0 w-0.5 bg-blue-200 dark:bg-blue-700"></div>
                                <ul class="list-none space-y-6 mb-4 relative">
                                    <template x-for="(event, index) in stories" :key="index">
                                        <li class="ml-6">
                                            <div class="absolute -left-3 mt-1.5">
                                                <div class="w-8 h-8 rounded-full bg-blue-500 border-4 border-white dark:border-gray-800 flex items-center justify-center">
                                                    <span class="text-white text-xs font-bold" x-text="index + 1"></span>
                                                </div>
                                            </div>
                                            <div class="p-2 bg-white dark:bg-gray-700 rounded-lg">
                                                <p class="text-sm font-semibold text-blue-600 dark:text-blue-400 mb-1" x-text="event.year"></p>
                                                <p
                                                    class="text-gray-700 dark:text-gray-300"
                                                    x-html="event.content.replace(/href=/g, 'class=\'underline\' href=')"
                                                    @mouseover.capture="(e) => handleLinkHover(e, $el)"
                                                    @mouseleave="hoveredLink = null; popupVisible = false;"
                                                ></p>
                                            </div>
                                        </li>
                                    </template>
                                </ul>
                            </div>

                            <!-- Wikipedia Popup -->
                            <div
                                x-show="popupVisible"
                                x-transition:enter="transition ease-out duration-200"
                                x-transition:enter-start="opacity-0 scale-95"
                                x-transition:enter-end="opacity-100 scale-100"
                                x-transition:leave="transition ease-in duration-150"
                                x-transition:leave-start="opacity-100 scale-100"
                                x-transition:leave-end="opacity-0 scale-95"
                                class="fixed z-50 bg-white dark:bg-gray-800 rounded-lg shadow-xl p-4 max-w-md"
                                :style="`left: ${popupPosition.x}px; top: ${popupPosition.y}px;`"
                            >
                                <div class="flex">
                                    <div class="flex-1 pr-4">
                                        <p class="text-sm text-gray-600 dark:text-gray-400 mb-2" x-text="popupContent?.description"></p>
                                        <p class="text-sm" x-html="popupContent?.extract_html"></p>
                                    </div>
                                    <div class="flex-shrink-0 w-1/3">
                                        <img x-show="popupContent?.thumbnail" :src="popupContent?.thumbnail?.source" :alt="popupContent?.title" class="w-full h-auto rounded" />
                                    </div>
                                </div>
                            </div>
                        </div>
                    </template>
                    <template x-if="currentCategory !== 'OnThisDay'">
                        <template x-for="(story, index) in stories" :key="story.cluster_number">
                            <article
                                :id="'story-' + index"
                                role="article"
                                :aria-expanded="story.expanded"
                                :aria-label="'News story: ' + story.title"
                                class="py-4 relative"
                                :class="{'border-b border-gray-200 dark:border-gray-700': !story.expanded}"
                            >
                                <header class="flex justify-between items-center mb-2">
                                    <span class="category-label text-gray-700 dark:text-gray-300 text-sm py-1 rounded inline-flex items-center">
                                        <span :class="'topic-color-' + ((story.category.charCodeAt(0) + story.category.charCodeAt(1) + story.category.length) % 9 + 1)" x-text="story.category"></span>
                                        
                                    </span>
                                </header>
                                <div class="flex items-start">
                                    <div class="flex-grow">
                                        <h2
                                            class="text-xl text-gray-800 dark:text-dark-text mb-2 cursor-pointer"
                                            :class="readStories[story.title] ? '' : 'font-semibold'"
                                            x-text="story.title"
                                            @click="toggleStory(story, index)"
                                            :id="'story-title-' + index"
                                        ></h2>
                                    </div>
                                    <div class="flex-shrink-0 ml-4 -mt-3">
                                        <button @click.stop="readStories[story.title] = !readStories[story.title]; localStorage.setItem('readStories', JSON.stringify(readStories))" class="focus:outline-none">
                                            <svg
                                                :class="readStories[story.title] ? 'text-gray-600 dark:text-gray-400' : 'text-gray-300 dark:text-gray-600'"
                                                class="w-6 h-6"
                                                xmlns="http://www.w3.org/2000/svg"
                                                viewBox="0 0 20 20"
                                                :fill="readStories[story.title] ? '#7BA3FF' : 'currentColor'"
                                                :stroke="readStories[story.title] ? '#427AFC' : 'none'"
                                                title="Click to toggle read status"
                                            >
                                                <path fill-rule="evenodd" d="M10 18a8 8 0 100-16 8 8 0 000 16zm3.707-9.293a1 1 0 00-1.414-1.414L9 10.586 7.707 9.293a1 1 0 00-1.414 1.414l2 2a1 1 0 001.414 0l4-4z" clip-rule="evenodd" />
                                            </svg>
                                        </button>
                                    </div>
                                </div>

                                <section x-show="story.expanded" class="py-4 bg-white dark:bg-dark-bg flex flex-col" @click.stop x-effect="$store.sections.order">
                                    <section x-show="$store.sections.settings.summary" :class="'order-' + $store.sections.order.indexOf('summary')" class="mt-6">
                                        <p x-show="$store.sections.settings.summary" class="mb-6" x-text="story.short_summary"></p>
                                        <p x-show="story.location" class="flex items-center text-gray-600 dark:text-gray-300 cursor-pointer" @click="openMaps(story.location)" title="Open location in maps">
                                            <img src="{{ static_path }}/svg/map.svg" alt="Map icon" class="w-5 h-5 mr-2" />
                                            <span x-text="story.location"></span>
                                        </p>
                                    </section>

                                    <section x-show="story.articles.some(a => a.image) && $store.sections.settings.primaryImage" :class="'order-[' + $store.sections.order.indexOf('primaryImage') + ']'" class="mt-6"> 
                                        <figure>
                                            <div class="relative">
                                                <template x-if="story.articles.find(a => a.image) && $store.sections.settings.primaryImage">
                                                    <div class="relative w-[calc(100%-1rem)] max-w-[800px] mx-auto">
                                                        <a :href="story.articles.find(a => a.image).link" target="_blank" class="relative block">
                                                            <img :src="story.articles.find(a => a.image).image" :alt="story.articles.find(a => a.image).image_caption || 'Story image'" class="w-full h-auto rounded-lg shadow-md" loading="lazy" />
                                                            <div class="absolute bottom-2 right-2 bg-black bg-opacity-50 text-white text-sm px-2 py-1 rounded hover:bg-opacity-75">
                                                                <span x-text="story.articles.find(a => a.image).domain"></span>
                                                            </div>
                                                        </a>
                                                        <template x-if="story.articles.find(a => a.image).image_caption">
                                                            <p class="mt-2 text-sm text-gray-600 dark:text-gray-400 italic" x-text="story.articles.find(a => a.image).image_caption"></p>
                                                        </template>
                                                    </div>
                                                </template>
                                            </div>
                                        </figure>
                                    </section>

                                    <section x-show="$store.sections.settings.highlights" :class="'order-[' + $store.sections.order.indexOf('highlights') + ']'" class="mt-6">
                                        <h3 class="text-xl font-semibold text-gray-800 dark:text-gray-200 mb-4">Highlights</h3>
                                        <div class="border-t border-dashed border-gray-300 dark:border-gray-600">
                                            <template x-for="(point, index) in story.talking_points" :key="point">
                                                <div class="py-4 border-b border-dashed border-gray-300 dark:border-gray-600 relative pl-10">
                                                    <div class="absolute left-0 top-4">
                                                        <div class="w-6 h-6 rounded-full bg-[#F9D9B8] flex items-center justify-center">
                                                            <span class="text-gray-800 text-sm font-semibold" x-text="index + 1"></span>
                                                        </div>
                                                    </div>
                                                    <template x-if="point.includes(':')">
                                                        <div>
                                                            <div class="flex items-start">
                                                                <h4 class="font-semibold text-gray-800 dark:text-gray-200 mb-2" x-text="point.split(':')[0].trim()"></h4>
                                                            </div>
                                                            <p class="text-gray-700 dark:text-gray-300 -ml-10" x-text="point.split(':')[1].trim()"></p>
                                                        </div>
                                                    </template>
                                                    <template x-if="!point.includes(':')">
                                                        <p class="text-gray-700 dark:text-gray-300" x-text="point"></p>
                                                    </template>
                                                </div>
                                            </template>
                                        </div>
                                    </section>

                                    <section x-show="story.quote && $store.sections.settings.quotes" class="my-8 bg-[#F3F6FE] dark:bg-gray-700 rounded-lg p-4" :class="'order-[' + $store.sections.order.indexOf('quotes') + ']'">
                                        <blockquote class="text-lg text-black dark:text-white">
                                            <span x-text="story.quote"></span>
                                        </blockquote>
                                        <p x-show="story.quote_author" class="text-left text-gray-700 dark:text-gray-300 mt-2">
                                            <template x-if="story.quote_source_url">
                                                <a :href="story.quote_source_url" target="_blank" rel="noopener noreferrer" class="text-[#183FDC] dark:text-[#5B89FF] hover:underline">
                                                    <span x-text="story.quote_author + (story.quote_source_domain ? ' (via ' + story.quote_source_domain + ')' : '')"></span>
                                                </a>
                                            </template>
                                            <template x-if="!story.quote_source_url">
                                                <span x-text="story.quote_author"></span>
                                            </template>
                                        </p>
                                    </section>

                                    <section x-show="story.articles.filter(a => a.image).length >= 2 && $store.sections.settings.secondaryImage" class="mt-6" :class="'order-[' + $store.sections.order.indexOf('secondaryImage') + ']'">
                                        <template x-if="story.articles.filter(a => a.image)[1] && $store.sections.settings.secondaryImage">
                                            <div class="relative w-[calc(100%-1rem)] max-w-[800px] mx-auto">
                                                <a :href="story.articles.filter(a => a.image)[1].link" target="_blank" class="relative block">
                                                    <img
                                                        :src="story.expanded ? story.articles.filter(a => a.image)[1].image : ''"
                                                        :alt="story.articles.filter(a => a.image)[1].image_caption || 'Additional story image'"
                                                        loading="lazy"
                                                        class="w-full h-auto rounded-lg shadow-md"
                                                    />
                                                    <div class="absolute bottom-2 right-2 bg-black bg-opacity-50 text-white text-sm px-2 py-1 rounded hover:bg-opacity-75">
                                                        <span x-text="story.articles.filter(a => a.image)[1].domain"></span>
                                                    </div>
                                                </a>
                                                <template x-if="story.articles.filter(a => a.image)[1].image_caption">
                                                    <p class="mt-2 text-sm text-gray-600 dark:text-gray-400 italic" x-text="story.articles.filter(a => a.image)[1].image_caption"></p>
                                                </template>
                                            </div>
                                        </template>
                                    </section>

                                    <section x-show="story.perspectives && story.perspectives.length > 0 && $store.sections.settings.perspectives" class="mt-6" :class="'order-[' + $store.sections.order.indexOf('perspectives') + ']'">
                                        <h3 class="text-xl font-semibold text-gray-800 dark:text-gray-200 mb-4">Perspectives</h3>
                                        <div class="flex flex-row overflow-x-auto gap-3 pb-4">
                                            <template x-for="(perspective, index) in story.perspectives" :key="index">
                                                <div class="flex-shrink-0 w-56 bg-gray-100 dark:bg-gray-700 rounded-lg p-4">
                                                    <p class="text-gray-800 dark:text-gray-200 font-bold mb-2" x-text="perspective.text.includes(':') ? perspective.text.split(':')[0] : ''"></p>
                                                    <p class="text-gray-700 dark:text-gray-300 mb-2" x-text="perspective.text.includes(':') ? perspective.text.split(':').slice(1).join(':').trim() : perspective.text"></p>
                                                    <template x-if="perspective.sources && perspective.sources.length > 0">
                                                        <div class="mt-2 text-sm text-gray-600 dark:text-gray-400">
                                                            <template x-for="(source, index) in perspective.sources" :key="index">
                                                                <span>
                                                                    <a :href="source.url" target="_blank" rel="noopener noreferrer" class="text-[#183FDC] dark:text-[#5B89FF] hover:underline" x-text="source.name"></a>
                                                                    <template x-if="index < perspective.sources.length - 1">
                                                                        <span> • </span>
                                                                    </template>
                                                                </span>
                                                            </template>
                                                        </div>
                                                    </template>
                                                </div>
                                            </template>
                                        </div>
                                    </section>

                                    <section x-show="story.historical_background && $store.sections.settings.historicalBackground" :class="'order-[' + $store.sections.order.indexOf('historicalBackground') + ']'">
                                        <h3 class="text-xl font-semibold text-gray-800 dark:text-gray-200 mt-6 mb-2">Historical background</h3>
                                        <p class="mb-4 text-gray-700 dark:text-gray-300" x-text="story.historical_background"></p>
                                    </section>

                                    <section x-show="story.humanitarian_impact && $store.sections.settings.humanitarianImpact" :class="'order-[' + $store.sections.order.indexOf('humanitarianImpact') + ']'">
                                        <h3 class="text-xl font-semibold text-gray-800 dark:text-gray-200 mt-6 mb-2">
                                            Humanitarian impact
                                        </h3>
                                        <p class="mb-4 text-gray-700 dark:text-gray-300" x-text="story.humanitarian_impact" :class="'order-[' + $store.sections.order.indexOf('humanitarianImpact') + ']'"></p>
                                    </section>

                                    <section x-show="story.technical_details && story.technical_details.length > 0 && $store.sections.settings.technicalDetails" :class="'order-[' + $store.sections.order.indexOf('technicalDetails') + ']'">
                                        <h3 class="text-xl font-semibold text-gray-800 dark:text-gray-200 mt-6 mb-2">Technical details</h3>
                                        <ul class="list-disc list-inside mb-4 text-gray-700 dark:text-gray-300 space-y-2">
                                            <template x-for="detail in story.technical_details" :key="detail">
                                                <li x-text="detail"></li>
                                            </template>
                                        </ul>
                                    </section>

                                    <section x-show="(story.business_angle_text || (story.business_angle_points && story.business_angle_points.length > 0)) && $store.sections.settings.businessAngle" :class="'order-[' + $store.sections.order.indexOf('businessAngle') + ']'">
                                        <h3 class="text-xl font-semibold text-gray-800 dark:text-gray-200 mt-6 mb-2">Business angle</h3>
                                        <p x-show="story.business_angle_text" class="mb-4 text-gray-700 dark:text-gray-300" x-text="story.business_angle_text"></p>
                                        <ul x-show="story.business_angle_points && story.business_angle_points.length > 0" class="list-disc list-inside mb-4 text-gray-700 dark:text-gray-300 space-y-2">
                                            <template x-for="point in story.business_angle_points" :key="point">
                                                <li x-text="point"></li>
                                            </template>
                                        </ul>
                                    </section>

                                    <section x-show="story.international_reactions && story.international_reactions.length > 0 && $store.sections.settings.internationalReactions" :class="'order-[' + $store.sections.order.indexOf('internationalReactions') + ']'">
                                        <h3 class="text-xl font-semibold text-gray-800 dark:text-gray-200 mt-6 mb-2">
                                            International reactions
                                        </h3>
                                        <div class="space-y-2">
                                            <template x-for="reaction in story.international_reactions" :key="reaction">
                                                <div class="bg-gray-100 dark:bg-gray-700 rounded-lg p-4">
                                                    <template x-if="typeof reaction === 'string' && reaction.includes(':')">
                                                        <div>
                                                            <h4 class="font-semibold text-gray-800 dark:text-gray-200" x-text="reaction.split(':')[0].trim()"></h4>
                                                            <p class="text-gray-700 dark:text-gray-300" x-text="reaction.split(':')[1].trim().endsWith('.') ? reaction.split(':')[1].trim() : reaction.split(':')[1].trim() + '.'"></p>
                                                        </div>
                                                    </template>
                                                    <template x-if="typeof reaction === 'string' && !reaction.includes(':')">
                                                        <p class="text-gray-700 dark:text-gray-300" x-text="reaction.endsWith('.') ? reaction : reaction + '.'"></p>
                                                    </template>
                                                    <template x-if="typeof reaction !== 'string'">
                                                        <p class="text-gray-700 dark:text-gray-300">Invalid reaction format</p>
                                                    </template>
                                                </div>
                                            </template>
                                        </div>
                                    </section>

                                    <section x-show="story.scientific_significance && story.scientific_significance.length > 0 && $store.sections.settings.otherDetails" :class="'order-[' + $store.sections.order.indexOf('otherDetails') + ']'">
                                        <h3 class="text-xl font-semibold text-gray-800 dark:text-gray-200 mt-6 mb-2">Scientific significance</h3>
                                        <ul class="list-disc list-inside mb-4 text-gray-700 dark:text-gray-300 space-y-2">
                                            <template x-for="point in story.scientific_significance" :key="point">
                                                <li x-text="point"></li>
                                            </template>
                                        </ul>
                                    </section>

                                    <section x-show="story.travel_advisory && story.travel_advisory.length > 0 && $store.sections.settings.otherDetails" :class="'order-[' + $store.sections.order.indexOf('otherDetails') + ']'">
                                        <h3 class="text-xl font-semibold text-gray-800 dark:text-gray-200 mt-6 mb-2">Travel advisory</h3>
                                        <ul class="list-disc list-inside mb-4 text-gray-700 dark:text-gray-300 space-y-2">
                                            <template x-for="point in story.travel_advisory" :key="point">
                                                <li x-text="point"></li>
                                            </template>
                                        </ul>
                                    </section>

                                    <section x-show="story.performance_statistics && story.performance_statistics.length > 0 && $store.sections.settings.otherDetails" :class="'order-[' + $store.sections.order.indexOf('otherDetails') + ']'">
                                        <h3 class="text-xl font-semibold text-gray-800 dark:text-gray-200 mt-6 mb-2">Performance statistics</h3>
                                        <ul class="list-disc list-inside mb-4 text-gray-700 dark:text-gray-300 space-y-2">
                                            <template x-for="stat in story.performance_statistics" :key="stat">
                                                <li x-text="stat"></li>
                                            </template>
                                        </ul>
                                    </section>

                                    <section x-show="story.league_standings && $store.sections.settings.otherDetails" :class="'order-[' + $store.sections.order.indexOf('otherDetails') + ']'">
                                        <h3 class="text-xl font-semibold text-gray-800 dark:text-gray-200 mt-6 mb-2">League standings</h3>
                                        <p class="mb-4 text-gray-700 dark:text-gray-300" x-text="story.league_standings"></p>
                                    </section>

                                    <section x-show="story.design_principles && $store.sections.settings.otherDetails" :class="'order-[' + $store.sections.order.indexOf('otherDetails') + ']'">
                                        <h3 class="text-xl font-semibold text-gray-800 dark:text-gray-200 mt-6 mb-2">Design principles</h3>
                                        <p class="mb-4 text-gray-700 dark:text-gray-300" x-text="story.design_principles"></p>
                                    </section>

                                    <section x-show="story.user_experience_impact && story.user_experience_impact.length > 0 && $store.sections.settings.otherDetails" :class="'order-[' + $store.sections.order.indexOf('otherDetails') + ']'">
                                        <h3 class="text-xl font-semibold text-gray-800 dark:text-gray-200 mt-6 mb-2">User experience impact</h3>
                                        <ul class="list-disc list-inside mb-4 text-gray-700 dark:text-gray-300">
                                            <template x-for="impact in story.user_experience_impact" :key="impact">
                                                <li x-text="impact"></li>
                                            </template>
                                        </ul>
                                    </section>

                                    <section x-show="story.gameplay_mechanics && story.gameplay_mechanics.length > 0 && $store.sections.settings.otherDetails" :class="'order-[' + $store.sections.order.indexOf('otherDetails') + ']'">
                                        <h3 class="text-xl font-semibold text-gray-800 dark:text-gray-200 mt-6 mb-2">Gameplay mechanics</h3>
                                        <ul class="list-disc list-inside mb-4 text-gray-700 dark:text-gray-300">
                                            <template x-for="mechanic in story.gameplay_mechanics" :key="mechanic">
                                                <li x-text="mechanic"></li>
                                            </template>
                                        </ul>
                                    </section>

                                    <section x-show="story.gaming_industry_impact && story.gaming_industry_impact.length > 0 && $store.sections.settings.otherDetails" :class="'order-[' + $store.sections.order.indexOf('otherDetails') + ']'">
                                        <h3 class="text-xl font-semibold text-gray-800 dark:text-gray-200 mt-6 mb-2">Industry impact</h3>
                                        <ul class="list-disc list-inside mb-4 text-gray-700 dark:text-gray-300">
                                            <template x-for="impact in story.gaming_industry_impact" :key="impact">
                                                <li x-text="impact"></li>
                                            </template>
                                        </ul>
                                    </section>

                                    <section x-show="story.technical_specifications && $store.sections.settings.otherDetails" :class="'order-[' + $store.sections.order.indexOf('otherDetails') + ']'">
                                        <h3 class="text-xl font-semibold text-gray-800 dark:text-gray-200 mt-6 mb-2">Technical specifications</h3>
                                        <p class="mb-4 text-gray-700 dark:text-gray-300" x-text="story.technical_specifications"></p>
                                    </section>

                                    <section x-show="story.timeline && story.timeline.length > 0 && $store.sections.settings.timeline" :class="'order-[' + $store.sections.order.indexOf('timeline') + ']'">
                                        <h2 class="timeline-title text-xl font-semibold mt-6 mb-4">Timeline of events</h2>
                                        <div class="timeline">
                                            <template x-for="(event, index) in story.timeline" :key="index">
                                                <div class="row">
                                                    <div class="head">
                                                        <span class="step"></span>
                                                        <span
                                                            class="item-title"
                                                            x-text="typeof event === 'object' ? event.date : 
                                                        (typeof event === 'string' && event.includes('::')) ? event.split('::')[0] : ''"
                                                        ></span>
                                                    </div>
                                                    <div class="body">
                                                        <span
                                                            x-text="typeof event === 'object' ? event.description :
                                                        (typeof event === 'string' && event.includes('::')) ? event.split('::')[1] : event"
                                                        ></span>
                                                    </div>
                                                </div>
                                            </template>
                                        </div>
                                    </section>

                                    <section x-data="{ showAllSources: false, visibleSources: window.innerWidth <= 768 ? 4 : 8 }" 
                                            x-init="window.addEventListener('resize', () => { visibleSources = window.innerWidth <= 768 ? 4 : 8 })" x-show="$store.sections.settings.sources" :class="'order-[' + $store.sections.order.indexOf('sources') + ']'">
                                        <div class="flex items-center justify-between mt-6 mb-4">
                                            <h3 class="text-xl font-semibold text-gray-800 dark:text-gray-200">Sources</h3>
                                            <button
                                                x-show="story.domains && story.domains.length > visibleSources"
                                                @click="showAllSources = !showAllSources"
                                                class="text-gray-600 dark:text-gray-400 hover:text-gray-800 dark:hover:text-gray-200 focus:outline-none"
                                            >
                                                <svg
                                                    xmlns="http://www.w3.org/2000/svg"
                                                    class="h-5 w-5 inline-block ml-1 transform transition-transform duration-200"
                                                    :class="{'rotate-180': showAllSources}"
                                                    fill="none"
                                                    viewBox="0 0 24 24"
                                                    stroke="currentColor"
                                                >
                                                    <path stroke-linecap="round" stroke-linejoin="round" stroke-width="2" d="M19 9l-7 7-7-7" />
                                                </svg>
                                            </button>
                                        </div>
                                        <div class="grid grid-cols-1 sm:grid-cols-2 md:grid-cols-3 lg:grid-cols-4 gap-4 mt-4">
                                            <template x-if="story.domains">
                                                <template x-for="(domain, index) in story.domains" :key="index">
                                                    <button
                                                        x-show="index < visibleSources || showAllSources"
<<<<<<< HEAD
                                                        class="flex flex-col items-start space-y-1 w-full text-left hover:bg-gray-100 dark:hover:bg-gray-700 p-2 rounded-lg transition-colors break-words min-w-0"
=======
                                                        class="flex flex-col items-start space-y-1 w-full text-left hover:bg-gray-100 dark:hover:bg-gray-700 py-2 pl-2 rounded-lg transition-colors"
>>>>>>> 29006b74
                                                        @click.stop="$dispatch('open-source', { domain: domain, story: story })"
                                                        :aria-label="'Show articles from ' + (domain?.name || 'Unknown')"
                                                        :title="'Show articles from ' + (domain?.name || 'Unknown')"
                                                        tabindex="-1"
                                                        style="outline: none;"
                                                    >
                                                        <div class="flex items-center space-x-2 w-full min-w-0">
                                                            <img
                                                                :src="domain?.favicon || '{{ static_path }}/svg/placeholder.svg'"
                                                                :alt="domain?.name ? domain.name + ' Favicon' : 'Default Favicon'"
                                                                class="w-5 h-5 rounded-full"
                                                                loading="lazy"
                                                            />
                                                            <span class="text-sm font-semibold truncate" x-text="domain?.name || 'Unknown'"></span>
                                                        </div>
                                                        <span class="text-xs text-gray-500 dark:text-gray-400 ml-7" x-text="story?.articles ? (story.articles.filter(a => a.domain === domain?.name).length + ' articles') : '0 articles'">
                                                        </span>
                                                    </button>
                                                </template>
                                            </template>
                                        </div>
                                    </section>

                                    <section x-show="story.user_action_items && story.user_action_items.length > 0 && $store.sections.settings.actionItems" class="bg-[#F1FAE8] dark:bg-[#2B411C] rounded-lg p-4 mt-6" :class="'order-[' + $store.sections.order.indexOf('actionItems') + ']'">
                                        <h3 class="text-xl font-semibold text-gray-800 dark:text-gray-100 mb-2">Action items</h3>
                                        <ul class="list-disc ml-4 mb-2 text-gray-700 dark:text-gray-200 space-y-2">
                                            <template x-for="item in story.user_action_items" :key="item">
                                                <li x-text="item"></li>
                                            </template>
                                        </ul>
                                    </section>

                                    <section x-show="story.did_you_know && $store.sections.settings.didYouKnow" class="bg-[#CED8FB] dark:bg-[#2A3B5E] rounded-lg p-4 mt-6" :class="'order-[' + $store.sections.order.indexOf('didYouKnow') + ']'">
                                        <h3 class="text-xl font-semibold text-gray-800 dark:text-gray-100 mb-2">Did you know?</h3>
                                        <p class="text-gray-700 dark:text-gray-200" x-text="story.did_you_know"></p>
                                    </section>

                                    <div class="flex justify-center items-center space-x-4 mt-6 w-full md:px-0 order-last">
                                        <button
                                            @click.stop="shareArticle(story)"
                                            :data-share-url="window.location.origin + window.location.pathname + '?article=' + currentCategory.toLowerCase() + '-' + story.cluster_number"
                                            class="w-full md:w-auto px-6 py-3 bg-white text-black border border-black font-semibold rounded-lg hover:bg-gray-100 focus:outline-none focus:ring-2 focus:ring-gray-400 focus:ring-opacity-75 transition-colors duration-200 ease-in-out"
                                        >
                                            Share this
                                        </button>
                                        <button
                                            @click.stop="closeStory(story, index)"
                                            class="w-full md:w-auto px-6 py-3 bg-black text-white font-semibold rounded-lg hover:bg-gray-800 focus:outline-none focus:ring-2 focus:ring-gray-400 focus:ring-opacity-75 transition-colors duration-200 ease-in-out"
                                        >
                                            Close story
                                        </button>
                                    </div>
                                </section>
                            </article>
                        </template>
                    </template>
                </div>
            </div>
        </main>

        <div x-show="showSourceOverlay" x-cloak @open-source.window="processSource($event)" @click.self="showSourceOverlay = false" class="fixed inset-0 bg-black bg-opacity-50 dark:bg-opacity-70 flex items-center justify-center p-4 z-[70]">
            <div class="bg-white dark:bg-gray-800 rounded-lg p-6 max-w-2xl w-full max-h-[90vh] overflow-y-auto">
                <header class="flex justify-between items-center mb-4">
                    <div class="flex items-center space-x-2">
                        <img :src="currentSource?.favicon || '{{ static_path }}/svg/placeholder.svg'" :alt="currentSource?.name ? `${currentSource.name} favicon` : 'Generic favicon'" class="w-6 h-6" />
                        <h3 class="text-xl font-bold dark:text-dark-text" x-text="currentSource?.name || 'Unknown Source'"></h3>
                    </div>
                    <button @click="showSourceOverlay = false" class="text-gray-500 hover:text-gray-700 dark:text-gray-400 dark:hover:text-gray-200">
                        <svg xmlns="http://www.w3.org/2000/svg" class="h-6 w-6" fill="none" viewBox="0 0 24 24" stroke="currentColor">
                            <path stroke-linecap="round" stroke-linejoin="round" stroke-width="2" d="M6 18L18 6M6 6l12 12" />
                        </svg>
                    </button>
                </header>
                <p class="text-gray-600 dark:text-gray-400 mb-4" x-text="(sourceArticles || []).length + ' articles'"></p>
                <div class="space-y-4">
                    <template x-for="article in sourceArticles" :key="article.link">
                        <article class="flex space-x-4">
                            <img x-bind:src="article.image || '{{ static_path }}/svg/placeholder.svg'" alt="Article image" class="w-24 h-24 object-cover rounded" />
                            <div>
                                <a :href="article.link" target="_blank" rel="noopener noreferrer" class="hover:underline" @click.stop>
                                    <h4 class="font-semibold dark:text-dark-text" x-text="article.title"></h4>
                                </a>
                                <p class="text-sm text-gray-500 dark:text-gray-400" x-text="new Date(article.date).toLocaleString()"></p>
                            </div>
                        </article>
                    </template>
                </div>

                <!-- Source Information -->
                <div class="mt-8 border-t border-gray-200 dark:border-gray-700 pt-4">
                    <button @click="showSourceInfo = !showSourceInfo" class="w-full flex justify-between items-center text-left text-gray-800 dark:text-gray-200 hover:bg-gray-50 dark:hover:bg-gray-700 p-2 rounded-lg">
                        <span class="font-semibold">Source information</span>
                        <svg class="w-5 h-5 transform transition-transform" :class="{'rotate-180': showSourceInfo}" xmlns="http://www.w3.org/2000/svg" viewBox="0 0 20 20" fill="currentColor">
                            <path fill-rule="evenodd" d="M5.293 7.293a1 1 0 011.414 0L10 10.586l3.293-3.293a1 1 0 111.414 1.414l-4 4a1 1 0 01-1.414 0l-4-4a1 1 0 010-1.414z" clip-rule="evenodd" />
                        </svg>
                    </button>

                    <div x-show="showSourceInfo" x-transition:enter="transition ease-out duration-200" x-transition:enter-start="opacity-0 transform -translate-y-2" x-transition:enter-end="opacity-100 transform translate-y-0" class="mt-4">
                        <!-- Show this when media info exists -->
                        <template x-if="mediaInfo">
                            <div class="grid md:grid-cols-3 gap-6">
                                <!-- Left Column -->
                                <div class="space-y-4 col-span-1">
                                    <!-- Country -->
                                    <div class="flex items-center gap-2">
                                        <svg class="w-5 h-5 text-gray-500" xmlns="http://www.w3.org/2000/svg" fill="none" viewBox="0 0 24 24" stroke="currentColor">
                                            <path
                                                stroke-linecap="round"
                                                stroke-linejoin="round"
                                                stroke-width="2"
                                                d="M3.055 11H5a2 2 0 012 2v1a2 2 0 002 2 2 2 0 012 2v2.945M8 3.935V5.5A2.5 2.5 0 0010.5 8h.5a2 2 0 012 2 2 2 0 104 0 2 2 0 012-2h1.064M15 20.488V18a2 2 0 012-2h3.064"
                                            />
                                        </svg>
                                        <div>
                                            <div class="font-medium text-gray-700 dark:text-gray-300">Country</div>
                                            <div class="text-gray-600 dark:text-gray-400" x-text="mediaInfo.country"></div>
                                        </div>
                                    </div>

                                    <!-- Owner -->
                                    <div class="flex items-center gap-2">
                                        <svg class="w-5 h-5 text-gray-500" xmlns="http://www.w3.org/2000/svg" fill="none" viewBox="0 0 24 24" stroke="currentColor">
                                            <path stroke-linecap="round" stroke-linejoin="round" stroke-width="2" d="M12 4.354a4 4 0 110 5.292M15 21H3v-1a6 6 0 0112 0v1zm0 0h6v-1a6 6 0 00-9-5.197M13 7a4 4 0 11-8 0 4 4 0 018 0z" />
                                        </svg>
                                        <div>
                                            <div class="font-medium text-gray-700 dark:text-gray-300">Owner</div>
                                            <div class="text-gray-600 dark:text-gray-400" x-text="mediaInfo.owner || 'Not specified'"></div>
                                        </div>
                                    </div>

                                    <!-- Organization -->
                                    <div class="flex items-center gap-2">
                                        <svg class="w-5 h-5 text-gray-500" xmlns="http://www.w3.org/2000/svg" fill="none" viewBox="0 0 24 24" stroke="currentColor">
                                            <path
                                                stroke-linecap="round"
                                                stroke-linejoin="round"
                                                stroke-width="2"
                                                d="M19 21V5a2 2 0 00-2-2H7a2 2 0 00-2 2v16m14 0h2m-2 0h-5m-9 0H3m2 0h5M9 7h1m-1 4h1m4-4h1m-1 4h1m-5 10v-5a1 1 0 011-1h2a1 1 0 011 1v5m-4 0h4"
                                            />
                                        </svg>
                                        <div>
                                            <div class="font-medium text-gray-700 dark:text-gray-300">Organization</div>
                                            <div class="text-gray-600 dark:text-gray-400" x-text="mediaInfo.organization"></div>
                                        </div>
                                    </div>

                                    <!-- Media Classification -->
                                    <div class="flex items-center gap-2">
                                        <svg class="w-5 h-5 text-gray-500" xmlns="http://www.w3.org/2000/svg" fill="none" viewBox="0 0 24 24" stroke="currentColor">
                                            <path stroke-linecap="round" stroke-linejoin="round" stroke-width="2" d="M9 12h6m-6 4h6m2 5H7a2 2 0 01-2-2V5a2 2 0 012-2h5.586a1 1 0 01.707.293l5.414 5.414a1 1 0 01.293.707V19a2 2 0 01-2 2z" />
                                        </svg>
                                        <div>
                                            <div class="font-medium text-gray-700 dark:text-gray-300">Media Classification</div>
                                            <div class="text-gray-600 dark:text-gray-400" x-text="mediaInfo.typology"></div>
                                        </div>
                                    </div>
                                </div>

                                <!-- Right Column -->
                                <div class="space-y-4 col-span-2">
                                    <!-- Description -->
                                    <div x-show="mediaInfo.description" class="text-gray-700 dark:text-gray-300">
                                        <h4 class="font-medium mb-2">Description</h4>
                                        <p x-text="mediaInfo.description"></p>
                                    </div>
                                </div>
                            </div>
                        </template>

                        <!-- Show this when no media info exists -->
                        <template x-if="!mediaInfo">
                            <div class="text-center py-6">
                                <h4 class="text-lg font-semibold text-gray-800 dark:text-gray-200 mb-2">Help improve our database</h4>
                                <p class="text-gray-600 dark:text-gray-400 mb-4">
                                    We don't have detailed information about this news source yet. Your contribution can help others stay informed about media ownership and bias.
                                </p>
                                <a href="https://github.com/kagisearch/kite-public" class="inline-flex items-center px-4 py-2 bg-blue-500 hover:bg-blue-600 text-white rounded-lg transition-colors duration-200">
                                    <svg class="w-5 h-5 mr-2" xmlns="http://www.w3.org/2000/svg" viewBox="0 0 24 24" fill="currentColor">
                                        <path
                                            d="M12 0c-6.626 0-12 5.373-12 12 0 5.302 3.438 9.8 8.207 11.387.599.111.793-.261.793-.577v-2.234c-3.338.726-4.033-1.416-4.033-1.416-.546-1.387-1.333-1.756-1.333-1.756-1.089-.745.083-.729.083-.729 1.205.084 1.839 1.237 1.839 1.237 1.07 1.834 2.807 1.304 3.492.997.107-.775.418-1.305.762-1.604-2.665-.305-5.467-1.334-5.467-5.931 0-1.311.469-2.381 1.236-3.221-.124-.303-.535-1.524.117-3.176 0 0 1.008-.322 3.301 1.23.957-.266 1.983-.399 3.003-.404 1.02.005 2.047.138 3.006.404 2.291-1.552 3.297-1.23 3.297-1.23.653 1.653.242 2.874.118 3.176.77.84 1.235 1.911 1.235 3.221 0 4.609-2.807 5.624-5.479 5.921.43.372.823 1.102.823 2.222v3.293c0 .319.192.694.801.576 4.765-1.589 8.199-6.086 8.199-11.386 0-6.627-5.373-12-12-12z"
                                        />
                                    </svg>
                                    Contribute Information
                                </a>
                            </div>
                        </template>
                    </div>
                </div>
            </div>
        </div>

        <!-- Settings Overlay -->
        <div
            x-data
            x-show="$store.settings.isOpen"
            x-cloak
            role="complementary"
            aria-label="Settings panel"
            class="fixed inset-0 bg-black bg-opacity-50 dark:bg-opacity-70 flex items-center justify-center z-[80]"
            @click.self="$store.settings.close()"
            @keydown.escape.window="$store.settings.close()"
        >
            <div class="bg-white dark:bg-gray-800 w-full h-full md:rounded-lg md:p-8 md:max-w-md md:h-auto md:max-h-[90vh] shadow-xl overflow-y-auto flex flex-col" @click.stop x-data="{ activeTab: 'general' }">
                <header class="flex-shrink-0 bg-white dark:bg-gray-800 p-4 md:p-0">
                    <div class="flex justify-end mb-1">
                        <button @click="$store.settings.close()" class="text-gray-500 hover:text-gray-700 dark:text-gray-400 dark:hover:text-gray-200 transition-colors duration-200">
                            <svg xmlns="http://www.w3.org/2000/svg" class="h-6 w-6" fill="none" viewBox="0 0 24 24" stroke="currentColor">
                                <path stroke-linecap="round" stroke-linejoin="round" stroke-width="2" d="M6 18L18 6M6 6l12 12" />
                            </svg>
                        </button>
                    </div>
                    <!-- Tabs -->
                    <div class="flex border-b border-gray-200 dark:border-gray-700">
                        <button 
                            @click="activeTab = 'general'"
                            :class="{'border-blue-500 text-blue-600 dark:text-blue-400': activeTab === 'general',
                                    'border-transparent text-gray-500 dark:text-gray-400': activeTab !== 'general'}"
                            class="px-4 py-2 border-b-2 font-medium text-sm"
                        >
                            General
                        </button>
                        <button 
                            @click="activeTab = 'categories'"
                            :class="{'border-blue-500 text-blue-600 dark:text-blue-400': activeTab === 'categories',
                                    'border-transparent text-gray-500 dark:text-gray-400': activeTab !== 'categories'}"
                            class="px-4 py-2 border-b-2 font-medium text-sm"
                        >
                            Categories
                        </button>
                        <button 
                            @click="activeTab = 'sections'"
                            :class="{'border-blue-500 text-blue-600 dark:text-blue-400': activeTab === 'sections',
                                    'border-transparent text-gray-500 dark:text-gray-400': activeTab !== 'sections'}"
                            class="px-4 py-2 border-b-2 font-medium text-sm"
                        >
                            Sections
                        </button>
                    </div>
                </header>
                <div class="p-4 md:p-0 mt-6">
                    <!-- General Settings Tab -->
                    <div x-show="activeTab === 'general'" class="space-y-6">
                        <div class="flex flex-col space-y-2">
                            <label for="theme-select" class="text-sm font-medium text-gray-700 dark:text-gray-300">Theme</label>
                            <div class="relative">
                                <select
                                    id="theme-select"
                                    x-model="$store.theme.current"
                                    @change="$store.theme.set($event.target.value)"
                                    aria-label="Select theme preference"
                                    class="block appearance-none w-full bg-white dark:bg-gray-700 border border-gray-300 dark:border-gray-600 text-gray-700 dark:text-gray-300 py-3 px-4 pr-8 rounded-lg leading-tight focus:outline-none focus:bg-white focus:border-gray-500"
                                >
                                    <option value="system">System</option>
                                    <option value="light">Light</option>
                                    <option value="dark">Dark</option>
                                </select>
                                <div class="pointer-events-none absolute inset-y-0 right-0 flex items-center px-2 text-gray-700 dark:text-gray-300">
                                    <svg class="fill-current h-4 w-4" xmlns="http://www.w3.org/2000/svg" viewBox="0 0 20 20"><path d="M9.293 12.95l.707.707L15.657 8l-1.414-1.414L10 10.828 5.757 6.586 4.343 8z" /></svg>
                                </div>
                            </div>
                        </div>
                        <div class="flex flex-col space-y-2">
                            <label for="font-size-select" class="text-sm font-medium text-gray-700 dark:text-gray-300">Font size</label>
                            <div class="relative">
                                <select
                                    id="font-size-select"
                                    x-model="$store.fontSize.current"
                                    @change="$store.fontSize.set($event.target.value)"
                                    aria-label="Select text size"
                                    class="block appearance-none w-full bg-white dark:bg-gray-700 border border-gray-300 dark:border-gray-600 text-gray-700 dark:text-gray-300 py-3 px-4 pr-8 rounded-lg leading-tight focus:outline-none focus:bg-white focus:border-gray-500"
                                >
                                    <option value="small">Small</option>
                                    <option value="normal">Normal</option>
                                    <option value="large">Large</option>
                                </select>
                                <div class="pointer-events-none absolute inset-y-0 right-0 flex items-center px-2 text-gray-700 dark:text-gray-300">
                                    <svg class="fill-current h-4 w-4" xmlns="http://www.w3.org/2000/svg" viewBox="0 0 20 20"><path d="M9.293 12.95l.707.707L15.657 8l-1.414-1.414L10 10.828 5.757 6.586 4.343 8z" /></svg>
                                </div>
                            </div>
                        </div>
                        <div class="flex flex-col space-y-2">
                            <label for="story-count-range" class="text-sm font-medium text-gray-700 dark:text-gray-300"> Number of stories shown: <span x-text="$store.storyCount.current"></span> </label>
                            <input
                                id="story-count-range"
                                type="range"
                                min="3"
                                max="12"
                                x-model="$store.storyCount.current"
                                @input="$store.storyCount.set($event.target.value); changeCategory()"
                                @mousedown="lockScroll"
                                @mouseup="unlockScroll"
                                @touchstart="lockScroll"
                                @touchend="unlockScroll"
                                aria-label="Adjust number of stories shown"
                                aria-valuemin="3"
                                aria-valuemax="12"
                                :aria-valuenow="$store.storyCount.current"
                                class="w-full h-2 bg-gray-200 rounded-lg appearance-none cursor-pointer dark:bg-gray-700"
                            />
                        </div>
                        <div class="flex items-center justify-between">
                            <span class="text-sm font-medium text-gray-700 dark:text-gray-300">Show play music icon</span>
                            <button
                                @click="$store.audio.toggleIcon()"
                                class="relative inline-flex h-6 w-11 items-center rounded-full"
                                :class="$store.audio.showIcon ? 'bg-blue-600' : 'bg-gray-200 dark:bg-gray-700'"
                            >
                                <span class="sr-only">Toggle music icon visibility</span>
                                <span
                                    class="inline-block h-4 w-4 transform rounded-full bg-white transition"
                                    :class="$store.audio.showIcon ? 'translate-x-6' : 'translate-x-1'"
                                ></span>
                            </button>
                        </div>
                        <div class="flex flex-col space-y-2">
                            <button
                                @click="$store.settings.close(); showIntro = true; updateUrlWithArticleId('')"
                                class="w-full px-4 py-2 bg-gray-100 dark:bg-gray-700 text-gray-800 dark:text-gray-200 rounded-lg hover:bg-gray-200 dark:hover:bg-gray-600 transition-colors duration-200 text-sm font-medium flex items-center justify-center space-x-2"
                            >
                                <img :src="$store.theme.current === 'dark' ? '{{ static_path }}/svg/kite_dark.svg' : '{{ static_path }}/svg/kite.svg'" alt="Kite icon" class="h-4 w-4" />
                                <span>About Kite</span>
                            </button>
                        </div>
                    </div>
                    <!-- Categories Tab -->
                    <div x-show="activeTab === 'categories'" class="space-y-6">
                        <div class="flex flex-col space-y-2">
                            <p class="text-xs text-gray-500 dark:text-gray-400">Tap to toggle. Drag enabled categories to reorder.</p>

                            <!-- Enabled categories grid -->
                            <div id="enabled-categories" class="grid grid-cols-3 gap-3 mb-4" x-ref="enabledCategories">
                                <template x-for="category in availableCategories.filter(c => $store.categories.isEnabled(c.name))" :key="category.name">
                                    <div
                                        :data-category="category.name"
                                        class="bg-blue-500 text-white px-4 py-3 rounded-md text-sm font-medium cursor-pointer flex items-center justify-center min-h-[48px]"
                                        @click="handleCategoryClick(category)"
                                    >
                                        <span x-text="category.name"></span>
                                    </div>
                                </template>
                            </div>

                            <!-- Separator -->
                            <div class="border-t border-gray-200 dark:border-gray-700 my-4"></div>

                            <!-- Disabled categories grid -->
                            <div class="grid grid-cols-3 gap-3">
                                <template x-for="category in availableCategories.filter(c => !$store.categories.isEnabled(c.name))" :key="category.name">
                                    <div
                                        :data-category="category.name"
                                        class="bg-gray-200 dark:bg-gray-700 text-gray-700 dark:text-gray-300 px-4 py-3 rounded-md text-sm font-medium cursor-pointer min-h-[48px] flex items-center justify-center"
                                        @click="$store.categories.toggle(category.name); updateCategoryDropdown(); changeCategory();"
                                        x-text="category.name"
                                    ></div>
                                </template>
                            </div>
                            <!-- Contribute link -->
                            <div class="flex justify-center mt-4">
                                <a href="https://github.com/kagisearch/kite-public" class="text-blue-500 hover:text-blue-600 dark:text-blue-400 dark:hover:text-blue-300 text-sm">
                                    + Contribute categories
                                </a>
                            </div>
                        </div>
                    </div>
                    <!-- Sections Tab -->
                    <div x-show="activeTab === 'sections'" class="space-y-6">
                        <div class="flex flex-col space-y-4" x-ref="sectionsList" x-init="$store.sections.render()"></div>
                        <!-- Reset button -->
                        <div class="flex justify-center mt-4">
                            <button @click="$store.sections.reset()" 
                                    class="text-blue-500 hover:text-blue-600 dark:text-blue-400 dark:hover:text-blue-300 text-sm">
                                Reset order
                            </button>
                        </div>
                    </div>
                </div>
            </div>
        </div>

        <!-- Footer -->
        <footer class="py-4 mt-8">
            <div class="container mx-auto px-4 max-w-[732px] flex justify-center items-center">
                <a
                    :href="currentCategory === 'OnThisDay' ? 'https://en.wikipedia.org/w/api.php?action=featuredfeed&feed=onthisday' : currentCategory.toLowerCase() + '.xml'"
                    target="_blank"
                    class="text-gray-600 dark:text-gray-400 hover:text-gray-800 dark:hover:text-gray-200 flex items-center space-x-2"
                    title="RSS feed"
                >
                    <img src="{{ static_path }}/svg/rss.svg" alt="" class="h-5 w-5 dark:invert" aria-hidden="true" />
                    <span class="text-sm">RSS Feed</span>
                </a>
            </div>
        </footer>
    </body>
</html><|MERGE_RESOLUTION|>--- conflicted
+++ resolved
@@ -1732,11 +1732,7 @@
                                                 <template x-for="(domain, index) in story.domains" :key="index">
                                                     <button
                                                         x-show="index < visibleSources || showAllSources"
-<<<<<<< HEAD
-                                                        class="flex flex-col items-start space-y-1 w-full text-left hover:bg-gray-100 dark:hover:bg-gray-700 p-2 rounded-lg transition-colors break-words min-w-0"
-=======
                                                         class="flex flex-col items-start space-y-1 w-full text-left hover:bg-gray-100 dark:hover:bg-gray-700 py-2 pl-2 rounded-lg transition-colors"
->>>>>>> 29006b74
                                                         @click.stop="$dispatch('open-source', { domain: domain, story: story })"
                                                         :aria-label="'Show articles from ' + (domain?.name || 'Unknown')"
                                                         :title="'Show articles from ' + (domain?.name || 'Unknown')"
